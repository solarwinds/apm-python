--- conflicted
+++ resolved
@@ -31,20 +31,16 @@
 
 ### Build Containers
 
-The build containers are based on the [PyPA image](https://github.com/pypa/manylinux) for `manylinux2014_x86_64` or `manylinux2014_aarch64`. Each uses [SWIG](https://www.swig.org/Doc1.3/Python.html) to compile required C/C++ libraries into a C-extension dependency.
+The build containers are based on the [PyPA image](https://github.com/pypa/manylinux) for `manylinux_2_28_x86_64` or `manylinux_2_28_aarch64`. Each uses [SWIG](https://www.swig.org/Doc1.3/Python.html) to compile required C/C++ libraries into a C-extension dependency.
 
 To create and run a Docker container for testing and builds, run one of the following:
 ```bash
 docker-compose run x86_64
 ```
 
-<<<<<<< HEAD
 ```bash
 docker-compose run aarch64
 ```
-=======
-The build container is based on the [PyPA image](https://github.com/pypa/manylinux) `manylinux_2_28_x86_64`. It uses [SWIG](https://www.swig.org/Doc1.3/Python.html) to compile required C/C++ libraries into a C-extension dependency.
->>>>>>> 4ecbdd40
 
 ### Regression Tests
 
