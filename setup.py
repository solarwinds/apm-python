#!/usr/bin/env python

# © 2023 SolarWinds Worldwide, LLC. All rights reserved.
#
# Licensed under the Apache License, Version 2.0 (the "License"); you may not use this file except in compliance with the License. You may obtain a copy of the License at:http://www.apache.org/licenses/LICENSE-2.0
#
# Unless required by applicable law or agreed to in writing, software distributed under the License is distributed on an "AS IS" BASIS, WITHOUT WARRANTIES OR CONDITIONS OF ANY KIND, either express or implied. See the License for the specific language governing permissions and limitations under the License.

# pylint: disable-msg=missing-module-docstring
import logging
import os
import sys

from setuptools import (
    Extension,
    setup
)
from setuptools.command.build_ext import build_ext
from setuptools.command.build_py import build_py


logger = logging.getLogger(__name__)

def is_alpine_distro():
    """Checks if current system is Alpine Linux."""
    if os.path.exists("/etc/alpine-release"):
        return True

    try:
        with open("/etc/os-release", 'r') as osr:
            releases = osr.readlines()
            releases = [l[:-1] for l in releases]
        if 'NAME="Alpine Linux"' in releases:
            return True
    except Exception:
        pass

    return False

def python_version_supported():
    if sys.version_info[0] == 3 and sys.version_info[1] >= 6:
        return True
    return False

def os_supported():
    return sys.platform.startswith('linux')

def link_oboe_lib(src_lib):
    """Set up the C-extension libraries.

    Create two .so library symlinks, namely 'liboboe.so' and 'liboboe.so.0 which are needed when the
    solarwinds_apm package is built from source. This step is needed since Oboe library is platform specific.

    The src_lib parameter is the name of the library file under solarwinds_apm/extension the above mentioned symlinks will
    point to. If a file with the provided name does not exist, no symlinks will be created."""

    logger.info("Create links to platform specific liboboe library file")
    link_dst = ('liboboe.so', 'liboboe.so.0')
    cwd = os.getcwd()
    try:
        os.chdir('./solarwinds_apm/extension/')
        if not os.path.exists(src_lib):
            raise Exception("C-extension library file {} does not exist.".format(src_lib))
        for dst in link_dst:
            if os.path.exists(dst):
                # if the destination library files exist already, they need to be deleted, otherwise linking will fail
                os.remove(dst)
                logger.info("Removed %s" % dst)
            os.symlink(src_lib, dst)
            logger.info("Created new link at {} to {}".format(dst, src_lib))
    except Exception as ecp:
        logger.info("[SETUP] failed to set up links to C-extension library: {e}".format(e=ecp))
    finally:
        os.chdir(cwd)

class CustomBuild(build_py):
    def run(self):
        self.run_command('build_ext')
        build_py.run(self)

class CustomBuildExt(build_ext):
    def run(self):
        if sys.platform == 'darwin':
            return

<<<<<<< HEAD
        platform = os.environ.get("PLATFORM")
        oboe_lib = f"liboboe-1.0-alpine-{platform}.so.0.0.0" if is_alpine_distro() else f"liboboe-1.0-{platform}.so.0.0.0"
=======
        oboe_lib = "liboboe-1.0-alpine-x86_64.so" if is_alpine_distro() else "liboboe-1.0-x86_64.so"
>>>>>>> 4ecbdd40
        link_oboe_lib(oboe_lib)
        build_ext.run(self)

class CustomBuildExtLambda(build_ext):
    def run(self):
<<<<<<< HEAD
        platform = os.environ.get("PLATFORM")
        link_oboe_lib(f"liboboe-1.0-lambda-{platform}.so.0.0.0")
=======
        link_oboe_lib("liboboe-1.0-lambda-x86_64.so")
>>>>>>> 4ecbdd40
        build_ext.run(self)


if not (python_version_supported() and os_supported()):
    logger.warn(
        "[SETUP] This package supports only Python 3.7 and above on Linux. "
        "Other platform or python versions may not work as expected.")

ext_modules = [
    Extension('solarwinds_apm.extension._oboe',
              sources=[
                  'solarwinds_apm/extension/oboe_wrap.cxx',
                  'solarwinds_apm/extension/oboe_api.cpp'
              ],
              depends=[
                  'solarwinds_apm/extension/oboe_api.hpp',
              ],
              include_dirs=[
                  'solarwinds_apm/certs',
                  'solarwinds_apm/extension',
                  'solarwinds_apm'
              ],
              libraries=['oboe', 'rt'],
              library_dirs=['solarwinds_apm/extension'],
              extra_compile_args=["-std=c++11"],
              runtime_library_dirs=['$ORIGIN']),
]

setup(
    cmdclass={
        'build_ext': CustomBuildExt,
        'build_ext_lambda': CustomBuildExtLambda,
        'build_py': CustomBuild,
    },
    ext_modules=ext_modules,
)<|MERGE_RESOLUTION|>--- conflicted
+++ resolved
@@ -83,23 +83,15 @@
         if sys.platform == 'darwin':
             return
 
-<<<<<<< HEAD
         platform = os.environ.get("PLATFORM")
-        oboe_lib = f"liboboe-1.0-alpine-{platform}.so.0.0.0" if is_alpine_distro() else f"liboboe-1.0-{platform}.so.0.0.0"
-=======
-        oboe_lib = "liboboe-1.0-alpine-x86_64.so" if is_alpine_distro() else "liboboe-1.0-x86_64.so"
->>>>>>> 4ecbdd40
+        oboe_lib = f"liboboe-1.0-alpine-{platform}.so" if is_alpine_distro() else f"liboboe-1.0-{platform}.so"
         link_oboe_lib(oboe_lib)
         build_ext.run(self)
 
 class CustomBuildExtLambda(build_ext):
     def run(self):
-<<<<<<< HEAD
         platform = os.environ.get("PLATFORM")
-        link_oboe_lib(f"liboboe-1.0-lambda-{platform}.so.0.0.0")
-=======
-        link_oboe_lib("liboboe-1.0-lambda-x86_64.so")
->>>>>>> 4ecbdd40
+        link_oboe_lib(f"liboboe-1.0-lambda-{platform}.so")
         build_ext.run(self)
 
 
