#!/usr/bin/env bash

# © 2023 SolarWinds Worldwide, LLC. All rights reserved.
#
# Licensed under the Apache License, Version 2.0 (the "License"); you may not use this file except in compliance with the License. You may obtain a copy of the License at:http://www.apache.org/licenses/LICENSE-2.0
#
# Unless required by applicable law or agreed to in writing, software distributed under the License is distributed on an "AS IS" BASIS, WITHOUT WARRANTIES OR CONDITIONS OF ANY KIND, either express or implied. See the License for the specific language governing permissions and limitations under the License.

# stop on error
set -e

# get test mode
TEST_MODES=(
    "local"
    "testpypi"
    "packagecloud"
    "pypi"
)
if [ -z "$MODE" ]
then
  echo "WARNING: Did not provide MODE for check_wheel test."
  echo "Defaulting to MODE=local"
  MODE=local
fi
if [[ ! " ${TEST_MODES[*]} " =~ ${MODE} ]]
then
  echo "FAILED: Did not provide valid MODE for check_wheel test. Must be one of: testpypi (default), local, packagecloud, pypi."
  exit 1
else
  echo "Using provided MODE=$MODE for check_wheel test."
fi

if [ -z "$APM_ROOT" ]
then
  echo "FAILED: Did not provide valid APM_ROOT for check_wheel test."
  exit 1
fi


function get_wheel(){
    wheel_dir="$PWD/tmp/wheel"
    rm -rf "$wheel_dir"
    if [ "$MODE" == "local" ]
    then
        # optionally test a previous version on local for debugging
        if [ -z "$SOLARWINDS_APM_VERSION" ]; then
            # no SOLARWINDS_APM_VERSION provided, thus test version of current source code
            version_file=$APM_ROOT/solarwinds_apm/version.py
            SOLARWINDS_APM_VERSION="$(sed -n 's/__version__ = "\(.*\)"/\1/p' "$version_file")"
            echo "No SOLARWINDS_APM_VERSION provided, thus testing source code version ($SOLARWINDS_APM_VERSION)"
        fi

        if [ -z "$PIP_INSTALL" ]; then
            echo -e "PIP_INSTALL not specified."
<<<<<<< HEAD
            echo -e "Only testing the cp38 ${PLATFORM} wheel under ${APM_ROOT}/dist"
            tested_wheel=$(find "$APM_ROOT"/dist/* -name "solarwinds_apm-$SOLARWINDS_APM_VERSION-cp38-cp38-$WHEEL_FILENAME")
=======
            echo -e "Only testing the cp38 x86_64 wheel under ${APM_ROOT}"
            tested_wheel=$(find "$APM_ROOT"/dist/* -name "solarwinds_apm-$SOLARWINDS_APM_VERSION-cp38-cp38-manylinux_2_27_x86_64.manylinux_2_28_x86_64.whl")
>>>>>>> 4ecbdd40
        else
            # we need to select the right wheel (there might be multiple wheel versions in the dist directory)
            pip download \
                --only-binary solarwinds_apm \
                --find-links "$APM_ROOT"/dist \
                --no-index \
                --dest "$wheel_dir" \
                --no-deps \
                solarwinds_apm=="$SOLARWINDS_APM_VERSION"
            tested_wheel=$(find "$wheel_dir"/* -name "solarwinds_apm-$SOLARWINDS_APM_VERSION*.*.whl")
        fi

        if [ ! -f "$tested_wheel" ]; then
            echo "FAILED: Did not find wheel for version $SOLARWINDS_APM_VERSION. Please run 'make package' before running tests."
            echo "Aborting tests."
            exit 1
        fi
    else
        pip_options=(--only-binary solarwinds-apm --dest "$wheel_dir")
        if [ "$MODE" == "testpypi" ]
        then
            pip_options+=(--extra-index-url https://test.pypi.org/simple/)
        elif [ "$MODE" == "packagecloud" ]
        then
            curl -s https://packagecloud.io/install/repositories/solarwinds/solarwinds-apm-python/script.python.sh | bash
        fi

        if [ -z "$SOLARWINDS_APM_VERSION" ]
        then
            pip_options+=(solarwinds-apm)
        else
            pip_options+=(solarwinds-apm=="$SOLARWINDS_APM_VERSION")
        fi

        # shellcheck disable=SC2048
        # shellcheck disable=SC2086
        pip download ${pip_options[*]}
        tested_wheel=$(find "$wheel_dir"/* -name "solarwinds_apm-*.*.whl")
    fi
}

function check_wheel(){
    unpack_directory="$PWD/unpack/wheel"
    rm -rf "$unpack_directory"
    mkdir -p "$unpack_directory"
    expected_files="./VERSION
./__init__.py
./_oboe.*.so
./bson
./bson/bson.h
./bson/platform_hacks.h
./liboboe.so
./oboe.py"
    unzip "$tested_wheel" -d "$unpack_directory"
    # shellcheck disable=SC1091
    source ./_helper_check_extension_files.sh "$unpack_directory/solarwinds_apm/extension" "$expected_files"

    if [ -z "$PIP_INSTALL" ]; then
        echo -e "PIP_INSTALL not specified."
        echo -e "Python wheel verified successfully.\n"
        rm -rf "$unpack_directory"
        exit 0
    else
        echo "Installing Python agent from wheel"
        pip install -I "$tested_wheel"
    fi
}

function get_and_check_wheel(){
    echo "#### Verifying Python agent wheel distribution ####"
    # Python wheels are not available under Alpine Linux
    if [[ -f /etc/os-release && "$(cat /etc/os-release)" =~ "Alpine" ]]; then
        echo "Wheels are not available on Alpine Linux, skip wheel tests."
    # Amazon Linux 2's glibc version is too old to use wheels built by manylinux_2_28
    elif [[ -f /etc/os-release && "$(cat /etc/os-release)" =~ "Amazon" ]]; then
        echo "Wheels are not available on Amazon Linux, skip wheel tests."
    else
        get_wheel
        check_wheel "$tested_wheel"
    fi
}

# start testing
get_and_check_wheel<|MERGE_RESOLUTION|>--- conflicted
+++ resolved
@@ -52,13 +52,8 @@
 
         if [ -z "$PIP_INSTALL" ]; then
             echo -e "PIP_INSTALL not specified."
-<<<<<<< HEAD
             echo -e "Only testing the cp38 ${PLATFORM} wheel under ${APM_ROOT}/dist"
             tested_wheel=$(find "$APM_ROOT"/dist/* -name "solarwinds_apm-$SOLARWINDS_APM_VERSION-cp38-cp38-$WHEEL_FILENAME")
-=======
-            echo -e "Only testing the cp38 x86_64 wheel under ${APM_ROOT}"
-            tested_wheel=$(find "$APM_ROOT"/dist/* -name "solarwinds_apm-$SOLARWINDS_APM_VERSION-cp38-cp38-manylinux_2_27_x86_64.manylinux_2_28_x86_64.whl")
->>>>>>> 4ecbdd40
         else
             # we need to select the right wheel (there might be multiple wheel versions in the dist directory)
             pip download \
