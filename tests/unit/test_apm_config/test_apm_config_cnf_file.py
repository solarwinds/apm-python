# © 2023 SolarWinds Worldwide, LLC. All rights reserved.
#
# Licensed under the Apache License, Version 2.0 (the "License"); you may not use this file except in compliance with the License. You may obtain a copy of the License at:http://www.apache.org/licenses/LICENSE-2.0
#
# Unless required by applicable law or agreed to in writing, software distributed under the License is distributed on an "AS IS" BASIS, WITHOUT WARRANTIES OR CONDITIONS OF ANY KIND, either express or implied. See the License for the specific language governing permissions and limitations under the License.

import os

from solarwinds_apm import apm_config

# pylint: disable=unused-import
from .fixtures.cnf_dict import fixture_cnf_dict
# pylint: disable=unused-import
from .fixtures.cnf_file import (
    fixture_cnf_file,
    fixture_cnf_file_invalid_json,
)
# pylint: disable=unused-import
from .fixtures.env_vars import fixture_mock_env_vars

class TestSolarWindsApmConfigCnfFile:
    # pylint:disable=unused-argument
    def test_get_cnf_dict_default_path_no_file(
            self,
            mock_env_vars,
        ):
        # use key from env var, agent enabled, nothing has errored
        resulting_config = apm_config.SolarWindsApmConfig()
        assert resulting_config.agent_enabled == True
        assert resulting_config.get("service_key") == "valid:key"
        # cnf_dict is none
        assert resulting_config.get_cnf_dict() is None

    def test_get_cnf_dict_custom_path_no_file(
        self,
        mocker,
    ):
        mocker.patch.dict(os.environ, {
            "SW_APM_SERVICE_KEY": "valid:key-service-name",
            "SW_APM_CONFIG_FILE": "nothing-is-here",
        })
        # use key from env var, agent enabled, nothing has errored
        resulting_config = apm_config.SolarWindsApmConfig()
        assert resulting_config.agent_enabled == True
        assert resulting_config.get("service_key") == "valid:key-service-name"
        # cnf_dict is none
        assert resulting_config.get_cnf_dict() is None

    # pylint:disable=unused-argument
    def test_get_cnf_dict_not_valid_json(
        self,
        mocker,
        fixture_cnf_file_invalid_json,
    ):
        mocker.patch.dict(os.environ, {
            "SW_APM_SERVICE_KEY": "valid:key-service-name",
            "SW_APM_CONFIG_FILE": "nothing-is-here",
        })
        # use key from env var, agent enabled, nothing has errored
        resulting_config = apm_config.SolarWindsApmConfig()
        assert resulting_config.agent_enabled == True
        assert resulting_config.get("service_key") == "valid:key-service-name"
        # cnf_dict is none
        assert resulting_config.get_cnf_dict() is None

    # pylint:disable=unused-argument
    def test_get_cnf_dict(
        self,
        mocker,
        fixture_cnf_file,
    ):
        mocker.patch.dict(os.environ, {
            "SW_APM_SERVICE_KEY": "valid:key-service-name",
            "SW_APM_CONFIG_FILE": "nothing-is-here",
        })
        # use key from env var, agent enabled, nothing has errored
        resulting_config = apm_config.SolarWindsApmConfig()
        assert resulting_config.agent_enabled == True
        assert resulting_config.get("service_key") == "valid:key-service-name"
        # cnf_dict is dict with kv from fixture
        assert resulting_config.get_cnf_dict() == {"foo": "bar"}

    # pylint:disable=unused-argument
    def test_update_with_cnf_file_all_valid(
        self,
        mocker,
        fixture_cnf_dict,
    ):
        # Save any collector in os for later
        old_collector = os.environ.get("SW_APM_COLLECTOR", None)
        if old_collector:
            del os.environ["SW_APM_COLLECTOR"]

        mocker.patch.dict(os.environ, {
            "SW_APM_SERVICE_KEY": "valid:key-service-name",
        })
        mock_update_txn_filters = mocker.patch(
            "solarwinds_apm.apm_config.SolarWindsApmConfig.update_transaction_filters"
        )
        mock_get_cnf_dict = mocker.patch(
            "solarwinds_apm.apm_config.SolarWindsApmConfig.get_cnf_dict"
        )
        mock_get_cnf_dict.configure_mock(
            return_value=fixture_cnf_dict
        )
        # use key from env var (Python APM only uses key from here),
        # agent enabled, nothing has errored
        resulting_config = apm_config.SolarWindsApmConfig()
        assert resulting_config.agent_enabled == True
        assert resulting_config.get("service_key") == "valid:key-service-name"
        # config includes snake_case versions of mock's camelCase keys
        # and valid values
        assert resulting_config.agent_enabled == True
        assert resulting_config.get("tracing_mode") == 1
        assert resulting_config.get("trigger_trace") == 1
        assert resulting_config.get("collector") == "foo-bar"
        assert resulting_config.get("reporter") == "udp"
        assert resulting_config.get("debug_level") == 6
        assert resulting_config.get("hostname_alias") == "foo-bar"
        assert resulting_config.get("trustedpath") == "foo-bar"
        assert resulting_config.get("events_flush_interval") == 2
        assert resulting_config.get("max_request_size_bytes") == 2
        assert resulting_config.get("ec2_metadata_timeout") == 1234
        assert resulting_config.get("max_flush_wait_time") == 2
        assert resulting_config.get("max_transactions") == 2
        assert resulting_config.get("logname") == "foo-bar"
        assert resulting_config.get("trace_metrics") == 2
        assert resulting_config.get("token_bucket_capacity") == 2
        assert resulting_config.get("token_bucket_rate") == 2
        assert resulting_config.get("bufsize") == 2
        assert resulting_config.get("histogram_precision") == 2
        assert resulting_config.get("reporter_file_single") == 2
<<<<<<< HEAD
        assert resulting_config.get("log_trace_id") == "always"
=======
        assert resulting_config.get("enable_sanitize_sql") == True
>>>>>>> d8939134
        assert resulting_config.get("proxy") == "http://foo-bar"
        assert resulting_config.get("is_grpc_clean_hack_enabled") == True

        # update_transaction_filters was called
        mock_update_txn_filters.assert_called_once_with(fixture_cnf_dict)
        # Restore old collector
        if old_collector:
            os.environ["SW_APM_COLLECTOR"] = old_collector

    def test_update_with_cnf_file_mostly_invalid(
        self,
        mocker,
    ):
        # Save any collector in os for later
        old_collector = os.environ.get("SW_APM_COLLECTOR", None)
        if old_collector:
            del os.environ["SW_APM_COLLECTOR"]

        mocker.patch.dict(os.environ, {
            "SW_APM_SERVICE_KEY": "valid:key-service-name",
        })
        mock_update_txn_filters = mocker.patch(
            "solarwinds_apm.apm_config.SolarWindsApmConfig.update_transaction_filters"
        )
        mostly_invalid_cnf_dict = {
            "agentEnabled": "foo",
            "tracingMode": "foo",
            "triggerTrace": "foo",
            "collector": False,
            "reporter": "not-ssl-or-anything",
            "debugLevel": "foo",
            "serviceKey": "not-good-to-put-here-and-wont-be-used",
            "hostnameAlias": False,
            "trustedpath": False,
            "eventsFlushInterval": "foo",
            "maxRequestSizeBytes": "foo",
            "ec2MetadataTimeout": 999999999,
            "maxFlushWaitTime": "foo",
            "maxTransactions": "foo",
            "logname": False,
            "traceMetrics": "foo",
            "tokenBucketCapacity": "foo",
            "tokenBucketRate": "foo",
            "bufsize": "foo",
            "histogramPrecision": "foo",
            "reporterFileSingle": "foo",
<<<<<<< HEAD
            "log_trace_id": "not-never-always-etc",
=======
            "enableSanitizeSql": "foo",
>>>>>>> d8939134
            "proxy": "foo",
            "isGrpcCleanHackEnabled": "foo",
        }
        mock_get_cnf_dict = mocker.patch(
            "solarwinds_apm.apm_config.SolarWindsApmConfig.get_cnf_dict"
        )
        mock_get_cnf_dict.configure_mock(
            return_value=mostly_invalid_cnf_dict
        )
        # use key from env var (Python APM only uses key from here),
        # agent enabled, nothing has errored
        resulting_config = apm_config.SolarWindsApmConfig()
        assert resulting_config.agent_enabled == True
        assert resulting_config.get("service_key") == "valid:key-service-name"
        # config includes snake_case versions of mock's camelCase keys
        # and default values because invalid ones ignored
        assert resulting_config.get("tracing_mode") == -1
        assert resulting_config.get("trigger_trace") == 1
        assert resulting_config.get("reporter") == ""
        assert resulting_config.get("debug_level") == 2
        assert resulting_config.get("events_flush_interval") == -1
        assert resulting_config.get("max_request_size_bytes") == -1
        assert resulting_config.get("ec2_metadata_timeout") == 1000
        assert resulting_config.get("max_flush_wait_time") == -1
        assert resulting_config.get("max_transactions") == -1
        assert resulting_config.get("trace_metrics") == -1
        assert resulting_config.get("token_bucket_capacity") == -1
        assert resulting_config.get("token_bucket_rate") == -1
        assert resulting_config.get("bufsize") == -1
        assert resulting_config.get("histogram_precision") == -1
        assert resulting_config.get("reporter_file_single") == 0
<<<<<<< HEAD
        assert resulting_config.get("log_trace_id") == "never"
=======
        assert resulting_config.get("enable_sanitize_sql") == True
>>>>>>> d8939134
        assert resulting_config.get("proxy") == ""
        assert resulting_config.get("is_grpc_clean_hack_enabled") == False
        # Meanwhile these are pretty open
        assert resulting_config.get("collector") == "False"
        assert resulting_config.get("hostname_alias") == "False"
        assert resulting_config.get("trustedpath") == "False"
        assert resulting_config.get("logname") == "False"

        # update_transaction_filters was called
        mock_update_txn_filters.assert_called_once_with(mostly_invalid_cnf_dict)
        # Restore old collector
        if old_collector:
            os.environ["SW_APM_COLLECTOR"] = old_collector

    # pylint:disable=unused-argument
    def test_update_with_cnf_file_and_all_validenv_vars(
        self,
        mocker,
        fixture_cnf_dict,
    ):
        # Save any collector in os for later
        old_collector = os.environ.get("SW_APM_COLLECTOR", None)
        if old_collector:
            del os.environ["SW_APM_COLLECTOR"]

        mocker.patch.dict(os.environ, {
            "SW_APM_SERVICE_KEY": "valid:key-service-name",
            "SW_APM_AGENT_ENABLED": "false",
            "SW_APM_TRACING_MODE": "disabled",
            "SW_APM_TRIGGER_TRACE": "disabled",
            "SW_APM_COLLECTOR": "other-foo-bar",
            "SW_APM_REPORTER": "file",
            "SW_APM_DEBUG_LEVEL": "5",
            "SW_APM_HOSTNAME_ALIAS": "other-foo-bar",
            "SW_APM_TRUSTEDPATH": "other-foo-bar",
            "SW_APM_EVENTS_FLUSH_INTERVAL": "3",
            "SW_APM_MAX_REQUEST_SIZE_BYTES": "3",
            "SW_APM_EC2_METADATA_TIMEOUT": "2222",
            "SW_APM_MAX_FLUSH_WAIT_TIME": "3",
            "SW_APM_MAX_TRANSACTIONS": "3",
            "SW_APM_LOGNAME": "other-foo-bar",
            "SW_APM_TRACE_METRICS": "3",
            "SW_APM_TOKEN_BUCKET_CAPACITY": "3",
            "SW_APM_TOKEN_BUCKET_RATE": "3",
            "SW_APM_BUFSIZE": "3",
            "SW_APM_HISTOGRAM_PRECISION": "3",
            "SW_APM_REPORTER_FILE_SINGLE": "3",
<<<<<<< HEAD
            "SW_APM_LOG_TRACE_ID": "never",
=======
            "SW_APM_ENABLE_SANITIZE_SQL": "false",
>>>>>>> d8939134
            "SW_APM_PROXY": "http://other-foo-bar",
            "SW_APM_IS_GRPC_CLEAN_HACK_ENABLED": "false",
        })
        mock_update_txn_filters = mocker.patch(
            "solarwinds_apm.apm_config.SolarWindsApmConfig.update_transaction_filters"
        )
        mock_get_cnf_dict = mocker.patch(
            "solarwinds_apm.apm_config.SolarWindsApmConfig.get_cnf_dict"
        )
        mock_get_cnf_dict.configure_mock(
            return_value=fixture_cnf_dict
        )
        resulting_config = apm_config.SolarWindsApmConfig()
        # update_transaction_filters was called
        mock_update_txn_filters.assert_called_once_with(fixture_cnf_dict)

        # use all keys from env var, none from cnf_file
        assert resulting_config.get("service_key") == "valid:key-service-name"

        # Rest of config prioritizes env_var > cnf_file
        assert resulting_config.agent_enabled == False
        assert resulting_config.get("tracing_mode") == 0
        assert resulting_config.get("trigger_trace") == 0
        assert resulting_config.get("collector") == "other-foo-bar"
        assert resulting_config.get("reporter") == "file"
        assert resulting_config.get("debug_level") == 5
        assert resulting_config.get("hostname_alias") == "other-foo-bar"
        assert resulting_config.get("trustedpath") == "other-foo-bar"
        assert resulting_config.get("events_flush_interval") == 3
        assert resulting_config.get("max_request_size_bytes") == 3
        assert resulting_config.get("ec2_metadata_timeout") == 2222
        assert resulting_config.get("max_flush_wait_time") == 3
        assert resulting_config.get("max_transactions") == 3
        assert resulting_config.get("logname") == "other-foo-bar"
        assert resulting_config.get("trace_metrics") == 3
        assert resulting_config.get("token_bucket_capacity") == 3
        assert resulting_config.get("token_bucket_rate") == 3
        assert resulting_config.get("bufsize") == 3
        assert resulting_config.get("histogram_precision") == 3
        assert resulting_config.get("reporter_file_single") == 3
<<<<<<< HEAD
        assert resulting_config.get("log_trace_id") == "never"
=======
        assert resulting_config.get("enable_sanitize_sql") == False
>>>>>>> d8939134
        assert resulting_config.get("proxy") == "http://other-foo-bar"
        assert resulting_config.get("is_grpc_clean_hack_enabled") == False

        # Restore old collector
        if old_collector:
            os.environ["SW_APM_COLLECTOR"] = old_collector

    # pylint:disable=unused-argument
    def test_update_with_cnf_file_and_several_invalid_env_vars(
        self,
        mocker,
        fixture_cnf_dict,
    ):
        # Save any collector in os for later
        old_collector = os.environ.get("SW_APM_COLLECTOR", None)
        if old_collector:
            del os.environ["SW_APM_COLLECTOR"]

        mocker.patch.dict(os.environ, {
            "SW_APM_SERVICE_KEY": "not-valid-and-agent-will-be-disabled",
            "SW_APM_AGENT_ENABLED": "other-foo-bar",
            "SW_APM_TRACING_MODE": "other-foo-bar",
            "SW_APM_TRIGGER_TRACE": "other-foo-bar",
            "SW_APM_COLLECTOR": "False",
            "SW_APM_REPORTER": "other-foo-bar",
            "SW_APM_DEBUG_LEVEL": "other-foo-bar",
            "SW_APM_HOSTNAME_ALIAS": "False",
            "SW_APM_TRUSTEDPATH": "False",
            "SW_APM_EVENTS_FLUSH_INTERVAL": "other-foo-bar",
            "SW_APM_MAX_REQUEST_SIZE_BYTES": "other-foo-bar",
            "SW_APM_EC2_METADATA_TIMEOUT": "other-foo-bar",
            "SW_APM_MAX_FLUSH_WAIT_TIME": "other-foo-bar",
            "SW_APM_MAX_TRANSACTIONS": "other-foo-bar",
            "SW_APM_LOGNAME": "False",
            "SW_APM_TRACE_METRICS": "other-foo-bar",
            "SW_APM_TOKEN_BUCKET_CAPACITY": "other-foo-bar",
            "SW_APM_TOKEN_BUCKET_RATE": "other-foo-bar",
            "SW_APM_BUFSIZE": "other-foo-bar",
            "SW_APM_HISTOGRAM_PRECISION": "other-foo-bar",
            "SW_APM_REPORTER_FILE_SINGLE": "other-foo-bar",
<<<<<<< HEAD
            "SW_APM_LOG_TRACE_ID": "other-foo-bar",
=======
            "SW_APM_ENABLE_SANITIZE_SQL": "other-foo-bar",
>>>>>>> d8939134
            "SW_APM_PROXY": "other-foo-bar",
            "SW_APM_IS_GRPC_CLEAN_HACK_ENABLED": "other-foo-bar",
        })
        mock_update_txn_filters = mocker.patch(
            "solarwinds_apm.apm_config.SolarWindsApmConfig.update_transaction_filters"
        )
        mock_get_cnf_dict = mocker.patch(
            "solarwinds_apm.apm_config.SolarWindsApmConfig.get_cnf_dict"
        )
        mock_get_cnf_dict.configure_mock(
            return_value=fixture_cnf_dict
        )
        resulting_config = apm_config.SolarWindsApmConfig()
        # update_transaction_filters was called
        mock_update_txn_filters.assert_called_once_with(fixture_cnf_dict)

        # even if invalid, only service_key from env var used
        # and APM will be disabled
        assert resulting_config.agent_enabled == False
        assert resulting_config.get("service_key") == "not-valid-and-agent-will-be-disabled"  # the full key does not print to std out and appears masked

        # cnf_file values from fixture_cnf_dict are kept if same env_var invalid
        assert resulting_config.get("tracing_mode") == 1
        assert resulting_config.get("trigger_trace") == 1
        assert resulting_config.get("reporter") == "udp"
        assert resulting_config.get("debug_level") == 6
        assert resulting_config.get("events_flush_interval") == 2
        assert resulting_config.get("max_request_size_bytes") == 2
        assert resulting_config.get("ec2_metadata_timeout") == 1234
        assert resulting_config.get("max_flush_wait_time") == 2
        assert resulting_config.get("max_transactions") == 2
        assert resulting_config.get("trace_metrics") == 2
        assert resulting_config.get("token_bucket_capacity") == 2
        assert resulting_config.get("token_bucket_rate") == 2
        assert resulting_config.get("bufsize") == 2
        assert resulting_config.get("histogram_precision") == 2
        assert resulting_config.get("reporter_file_single") == 2
<<<<<<< HEAD
        assert resulting_config.get("log_trace_id") == "always"
=======
        assert resulting_config.get("enable_sanitize_sql") == True
>>>>>>> d8939134
        assert resulting_config.get("proxy") == "http://foo-bar"
        assert resulting_config.get("is_grpc_clean_hack_enabled") == True

        # These are still valid, so env_var > cnf_file
        assert resulting_config.get("collector") == "False"
        assert resulting_config.get("hostname_alias") == "False"
        assert resulting_config.get("trustedpath") == "False"
        assert resulting_config.get("logname") == "False"
        
        # Restore old collector
        if old_collector:
            os.environ["SW_APM_COLLECTOR"] = old_collector<|MERGE_RESOLUTION|>--- conflicted
+++ resolved
@@ -130,11 +130,6 @@
         assert resulting_config.get("bufsize") == 2
         assert resulting_config.get("histogram_precision") == 2
         assert resulting_config.get("reporter_file_single") == 2
-<<<<<<< HEAD
-        assert resulting_config.get("log_trace_id") == "always"
-=======
-        assert resulting_config.get("enable_sanitize_sql") == True
->>>>>>> d8939134
         assert resulting_config.get("proxy") == "http://foo-bar"
         assert resulting_config.get("is_grpc_clean_hack_enabled") == True
 
@@ -181,11 +176,6 @@
             "bufsize": "foo",
             "histogramPrecision": "foo",
             "reporterFileSingle": "foo",
-<<<<<<< HEAD
-            "log_trace_id": "not-never-always-etc",
-=======
-            "enableSanitizeSql": "foo",
->>>>>>> d8939134
             "proxy": "foo",
             "isGrpcCleanHackEnabled": "foo",
         }
@@ -217,11 +207,6 @@
         assert resulting_config.get("bufsize") == -1
         assert resulting_config.get("histogram_precision") == -1
         assert resulting_config.get("reporter_file_single") == 0
-<<<<<<< HEAD
-        assert resulting_config.get("log_trace_id") == "never"
-=======
-        assert resulting_config.get("enable_sanitize_sql") == True
->>>>>>> d8939134
         assert resulting_config.get("proxy") == ""
         assert resulting_config.get("is_grpc_clean_hack_enabled") == False
         # Meanwhile these are pretty open
@@ -269,11 +254,6 @@
             "SW_APM_BUFSIZE": "3",
             "SW_APM_HISTOGRAM_PRECISION": "3",
             "SW_APM_REPORTER_FILE_SINGLE": "3",
-<<<<<<< HEAD
-            "SW_APM_LOG_TRACE_ID": "never",
-=======
-            "SW_APM_ENABLE_SANITIZE_SQL": "false",
->>>>>>> d8939134
             "SW_APM_PROXY": "http://other-foo-bar",
             "SW_APM_IS_GRPC_CLEAN_HACK_ENABLED": "false",
         })
@@ -314,11 +294,6 @@
         assert resulting_config.get("bufsize") == 3
         assert resulting_config.get("histogram_precision") == 3
         assert resulting_config.get("reporter_file_single") == 3
-<<<<<<< HEAD
-        assert resulting_config.get("log_trace_id") == "never"
-=======
-        assert resulting_config.get("enable_sanitize_sql") == False
->>>>>>> d8939134
         assert resulting_config.get("proxy") == "http://other-foo-bar"
         assert resulting_config.get("is_grpc_clean_hack_enabled") == False
 
@@ -359,11 +334,6 @@
             "SW_APM_BUFSIZE": "other-foo-bar",
             "SW_APM_HISTOGRAM_PRECISION": "other-foo-bar",
             "SW_APM_REPORTER_FILE_SINGLE": "other-foo-bar",
-<<<<<<< HEAD
-            "SW_APM_LOG_TRACE_ID": "other-foo-bar",
-=======
-            "SW_APM_ENABLE_SANITIZE_SQL": "other-foo-bar",
->>>>>>> d8939134
             "SW_APM_PROXY": "other-foo-bar",
             "SW_APM_IS_GRPC_CLEAN_HACK_ENABLED": "other-foo-bar",
         })
@@ -401,11 +371,6 @@
         assert resulting_config.get("bufsize") == 2
         assert resulting_config.get("histogram_precision") == 2
         assert resulting_config.get("reporter_file_single") == 2
-<<<<<<< HEAD
-        assert resulting_config.get("log_trace_id") == "always"
-=======
-        assert resulting_config.get("enable_sanitize_sql") == True
->>>>>>> d8939134
         assert resulting_config.get("proxy") == "http://foo-bar"
         assert resulting_config.get("is_grpc_clean_hack_enabled") == True
 
