from enum import Enum

import pytest

import solarwinds_apm.exporter
import solarwinds_apm.extension.oboe


# Little helper =====================================================

class FooNum(Enum):
    FOO = "foo"


# Mock Fixtures =====================================================

def get_mock_spans(mocker, valid_parent=False):
    """Helper to get mock OTel spans (len 1)."""
    mock_info_event = mocker.Mock()
    mock_info_event.configure_mock(
        **{
            "name": "info",
            "kind": FooNum.FOO,
            "timestamp": 1100,
            "attributes": {"foo": "bar"},
        }
    )
    mock_exception_event = mocker.Mock()
    mock_exception_event.configure_mock(
        **{
            "name": "exception",
            "kind": FooNum.FOO,
            "timestamp": 1200,
            "attributes": {"foo": "bar"},
        }
    )

    mock_instrumentation_scope = mocker.Mock()
    mock_instrumentation_scope.configure_mock(
        **{
            "name": "foo-bar",
<<<<<<< HEAD
        }
    )

=======
            "version": "foo.bar.baz",
        }
    )
>>>>>>> d2aec4b1
    mock_span = mocker.Mock()
    span_config = {
        "get_span_context.return_value": "my_span_context",
        "start_time": 1000,
        "end_time": 2000,
        "name": "foo",
        "kind": FooNum.FOO,
        "attributes": {"foo": "bar"},
        "events": [
            mock_info_event,
            mock_exception_event,
        ],
        "instrumentation_scope": mock_instrumentation_scope,
    }
    mock_parent = None
    if valid_parent:
        mock_parent = mocker.Mock()
        mock_parent.configure_mock(
            **{
                "is_valid": True,
            }
        )
    span_config.update({
        "parent": mock_parent,
    })
    mock_span.configure_mock(
        **span_config
    )
    return([mock_span])

@pytest.fixture(name="mock_spans_root")
def fixture_mock_spans_root(mocker):
    return get_mock_spans(mocker)

@pytest.fixture(name="mock_spans_parent_valid")
def fixture_mock_spans_parent_valid(mocker):
    return get_mock_spans(mocker, True)

@pytest.fixture(name="mock_md")
def fixture_mock_md(mocker):
    mock_md = mocker.Mock()
    mock_md.configure_mock(
        **{
            "toString.return_value": "foo"
        }
    )
    return mock_md

@pytest.fixture(name="mock_create_entry")
def fixture_mock_create_entry(mocker):
    return mocker.patch(
        "solarwinds_apm.extension.oboe.Context.createEntry"
    )

@pytest.fixture(name="mock_create_exit")
def fixture_mock_create_exit(mocker):
    return mocker.patch(
        "solarwinds_apm.extension.oboe.Context.createExit"
    )

@pytest.fixture(name="mock_create_event")
def fixture_mock_create_event(mocker):
    return mocker.patch(
        "solarwinds_apm.extension.oboe.Context.createEvent"
    )

@pytest.fixture(name="mock_event")
def fixture_mock_event(mocker):
    return mocker.patch(
        "solarwinds_apm.extension.oboe.Event"
    )

<<<<<<< HEAD
@pytest.fixture(name="mock_add_info_instr_fwork")
def fixture_mock_add_info_instr_fwork(mocker):
    return mocker.patch(
        "solarwinds_apm.exporter.SolarWindsSpanExporter._add_info_instrumented_framework",
=======
@pytest.fixture(name="mock_add_info_instr_scope")
def fixture_mock_add_info_instr_scope(mocker):
    return mocker.patch(
        "solarwinds_apm.exporter.SolarWindsSpanExporter._add_info_instrumentation_scope",
>>>>>>> d2aec4b1
    )

@pytest.fixture(name="mock_report_exception")
def fixture_mock_report_exception(mocker):
    return mocker.patch(
        "solarwinds_apm.exporter.SolarWindsSpanExporter._report_exception_event",
    )

@pytest.fixture(name="mock_report_info")
def fixture_mock_report_info(mocker):
    return mocker.patch(
        "solarwinds_apm.exporter.SolarWindsSpanExporter._report_info_event",
    )

def configure_entry_mocks(
    mocker,
    mock_event,
    mock_create_entry,
    mock_create_exit,
):
    """Helper to configure liboboe Entry mocks"""
    mock_add_info = mocker.Mock()
    mock_event.configure_mock(
        **{
            "addInfo": mock_add_info
        }
    )
    mock_create_entry.configure_mock(return_value=mock_event)
    mock_create_exit.configure_mock(return_value=mock_event)
    return mock_event, mock_add_info, mock_create_entry, mock_create_exit

def configure_event_mocks(
    mocker,
    mock_event,
    mock_create_event,
    is_exception=False,
):
    """Helper to configure liboboe Event mocks"""
    mock_add_info = mocker.Mock()
    event_config = {
            "addInfo": mock_add_info
        }
    if is_exception:
        event_config.update({
            "attributes": {
                "exception.type": "foo",
                "exception.message": "bar",
                "exception.stacktrace": "baz",
                "some": "other",
            }
        })
    mock_event.configure_mock(**event_config)
    mock_create_event.configure_mock(return_value=mock_event)
    return mock_event, mock_add_info, mock_create_event


# Other Fixtures ====================================================

@pytest.fixture(name="exporter")
def fixture_exporter(mocker):
    mock_reporter = mocker.Mock()
    mock_apm_txname_manager = mocker.patch(
        "solarwinds_apm.apm_txname_manager.SolarWindsTxnNameManager",
        return_value=mocker.Mock()
    )
    mock_apm_txname_manager.configure_mock(
        **{
            "__delitem__": mocker.Mock()
        }
    )

    mock_reporter.configure_mock(
        **{
            "sendReport": mocker.Mock()
        }
    )
    mock_from_string = mocker.MagicMock()
    mock_metadata = mocker.patch(
        "solarwinds_apm.extension.oboe.Metadata",
    )
    mock_metadata.configure_mock(
        **{
            "fromString": mock_from_string,
        }
    )
    return solarwinds_apm.exporter.SolarWindsSpanExporter(
        mock_reporter,
        mock_apm_txname_manager,
        True
    )


# Tests =============================================================

class Test_SolarWindsSpanExporter():

    def assert_export_add_info_and_report(
        self,
        mocker,
        mock_spans,
        mock_event,
        mock_report_info,
        mock_report_exception,
        mock_add_info,
<<<<<<< HEAD
        mock_add_info_instr_fwork,
=======
        mock_add_info_instr_scope,
>>>>>>> d2aec4b1
        exporter
    ):
        # mock_spans has one info event, one exception event
        mock_report_info.assert_called_once_with(
            mock_spans[0].events[0]
        )
        mock_report_exception.assert_called_once_with(
            mock_spans[0].events[1]
        )

        # addInfo calls for entry and exit events
        mock_add_info.assert_has_calls([
            mocker.call("Layer", "foo"),
            mocker.call(solarwinds_apm.exporter.SolarWindsSpanExporter._SW_SPAN_KIND, FooNum.FOO.name),
            mocker.call("Language", "Python"),
            mocker.call("foo", "bar"),
            mocker.call("Layer", "foo"),
        ])

        # _add_info_instrumented_framework call
<<<<<<< HEAD
        mock_add_info_instr_fwork.assert_called_once_with(
=======
        mock_add_info_instr_scope.assert_called_once_with(
>>>>>>> d2aec4b1
            mock_spans[0],
            mock_event,
        )

        # sendReport for entry and exit events
        exporter.reporter.sendReport.assert_has_calls([
            mocker.call(mock_event, False),
            mocker.call(mock_event, False),
        ])

    def test_init_agent_enabled_true(self, mocker):
        mock_reporter = mocker.Mock()
        mock_apm_txname_manager = mocker.Mock()
        mock_ext_context = mocker.patch(
            "solarwinds_apm.exporter.Context",      
        )
        mock_ext_metadata = mocker.patch(
            "solarwinds_apm.exporter.Metadata",
        )
        exporter = solarwinds_apm.exporter.SolarWindsSpanExporter(
            mock_reporter,
            mock_apm_txname_manager,
            True,
        )
        assert exporter.reporter == mock_reporter
        assert exporter.context == mock_ext_context
        assert exporter.metadata == mock_ext_metadata

    def test_init_agent_enabled_false(self, mocker):
        mock_reporter = mocker.Mock()
        mock_apm_txname_manager = mocker.Mock()
        mock_noop_context = mocker.patch(
            "solarwinds_apm.exporter.NoopContext",      
        )
        mock_noop_metadata = mocker.patch(
            "solarwinds_apm.exporter.NoopMetadata",
        )
        exporter = solarwinds_apm.exporter.SolarWindsSpanExporter(
            mock_reporter,
            mock_apm_txname_manager,
            False,
        )
        assert exporter.reporter == mock_reporter
        assert exporter.context == mock_noop_context
        assert exporter.metadata == mock_noop_metadata

    def test_export_root_span(
        self,
        mocker,
        exporter,
        mock_event,
        mock_create_entry,
        mock_create_exit,
        mock_report_info,
        mock_report_exception,
<<<<<<< HEAD
        mock_add_info_instr_fwork,
=======
        mock_add_info_instr_scope,
>>>>>>> d2aec4b1
        mock_md,
        mock_spans_root
    ):
        mock_event, mock_add_info, mock_create_entry, \
            mock_create_exit = configure_entry_mocks(
                    mocker,
                    mock_event,
                    mock_create_entry,
                    mock_create_exit,
                )
        mock_build_md = mocker.patch(
            "solarwinds_apm.exporter.SolarWindsSpanExporter._build_metadata",
            return_value=mock_md
        )

        exporter.export(mock_spans_root)

        mock_build_md.assert_has_calls([
            mocker.call(exporter.metadata, "my_span_context")
        ])
        mock_create_entry.assert_called_once_with(
            mock_md,
            1,
        )
        mock_create_exit.assert_called_once_with(2)

        self.assert_export_add_info_and_report(
            mocker,
            mock_spans_root,
            mock_event,
            mock_report_info,
            mock_report_exception,
            mock_add_info,
<<<<<<< HEAD
            mock_add_info_instr_fwork,
=======
            mock_add_info_instr_scope,
>>>>>>> d2aec4b1
            exporter
        )

    def test_export_parent_valid(
        self,
        mocker,
        exporter,
        mock_event,
        mock_create_entry,
        mock_create_exit,
        mock_report_info,
        mock_report_exception,
<<<<<<< HEAD
        mock_add_info_instr_fwork,
=======
        mock_add_info_instr_scope,
>>>>>>> d2aec4b1
        mock_md,
        mock_spans_parent_valid
    ):
        mock_event, mock_add_info, mock_create_entry, \
            mock_create_exit = configure_entry_mocks(
                    mocker,
                    mock_event,
                    mock_create_entry,
                    mock_create_exit,
                )
        mock_build_md = mocker.patch(
            "solarwinds_apm.exporter.SolarWindsSpanExporter._build_metadata",
            return_value=mock_md
        )

        exporter.export(mock_spans_parent_valid)

        mock_span_parent = mock_spans_parent_valid[0].parent
        mock_build_md.assert_has_calls([
            mocker.call(exporter.metadata, "my_span_context"),
            mocker.call(exporter.metadata, mock_span_parent)
        ])
        mock_create_entry.assert_called_once_with(
            mock_md,
            1,
            mock_md,
        )
        mock_create_exit.assert_called_once_with(2)

        self.assert_export_add_info_and_report(
            mocker,
            mock_spans_parent_valid,
            mock_event,
            mock_report_info,
            mock_report_exception,
            mock_add_info,
<<<<<<< HEAD
            mock_add_info_instr_fwork,
            exporter
        )

    def test__add_info_instrumented_framework_no_scope_name(
=======
            mock_add_info_instr_scope,
            exporter
        )

    def test__add_info_instrumentation_scope_none(
>>>>>>> d2aec4b1
        self,
        mocker,
        exporter,
        mock_event,
        mock_create_event,
    ):
<<<<<<< HEAD
        # patch importlib so foo "importable"
        mock_importlib = mocker.Mock()
        mock_importlib.configure_mock(
            **{
                "import_module": mocker.Mock()
            }
        )
        mocker.patch(
            "solarwinds_apm.exporter.importlib",
            return_value=mock_importlib
        )
        # mock foo and sys.modules
        mock_foo = mocker.Mock()
        mock_foo.configure_mock(
            **{
                "__version__": "1.2.3"
            }
        )
        mock_sys = mocker.patch(
            "solarwinds_apm.exporter.sys",
        )
        mock_sys.configure_mock(
            **{
                "modules": {
                    "foo": mock_foo
                }
            }
        )
        # mock liboboe event
        mock_event, mock_add_info, mock_create_event \
=======
        # mock liboboe event
        mock_event, mock_add_info, _ \
>>>>>>> d2aec4b1
             = configure_event_mocks(
                mocker,
                mock_event,
                mock_create_event,
                True,
             )
<<<<<<< HEAD

        # mock span without InstrumentationScope.name
        mock_instrumentation_scope = mocker.Mock()
        mock_instrumentation_scope.configure_mock(
            **{
                "name": None,
            }
        )
        test_span = mocker.Mock()
        test_span.configure_mock(
            **{
                "instrumentation_scope": mock_instrumentation_scope,
            }
        )

        exporter._add_info_instrumented_framework(
            test_span,
            mock_event,
        )
        assert not mock_create_event.called
        assert not mock_add_info.called

    def test__add_info_instrumented_framework_name_not_otel(
=======
        # mock span without InstrumentationScope
        test_span = mocker.Mock()
        test_span.configure_mock(
            **{
                "instrumentation_scope": None,
            }
        )

        exporter._add_info_instrumentation_scope(
            test_span,
            mock_event,
        )
        mock_add_info.assert_has_calls([
            mocker.call("otel.scope.name", ""),
            mocker.call("otel.scope.version", ""),
        ])

    def test__add_info_instrumentation_scope_name_only(
>>>>>>> d2aec4b1
        self,
        mocker,
        exporter,
        mock_event,
        mock_create_event,
    ):
<<<<<<< HEAD
        # patch importlib so foo "importable"
        mock_importlib = mocker.Mock()
        mock_importlib.configure_mock(
            **{
                "import_module": mocker.Mock()
            }
        )
        mocker.patch(
            "solarwinds_apm.exporter.importlib",
            return_value=mock_importlib
        )
        # mock foo and sys.modules
        mock_foo = mocker.Mock()
        mock_foo.configure_mock(
            **{
                "__version__": "1.2.3"
            }
        )
        mock_sys = mocker.patch(
            "solarwinds_apm.exporter.sys",
        )
        mock_sys.configure_mock(
            **{
                "modules": {
                    "foo": mock_foo
                }
            }
        )
        # mock liboboe event
        mock_event, mock_add_info, mock_create_event \
=======
        pass
        # mock liboboe event
        mock_event, mock_add_info, _ \
>>>>>>> d2aec4b1
             = configure_event_mocks(
                mocker,
                mock_event,
                mock_create_event,
                True,
             )
<<<<<<< HEAD

        # mock span with InstrumentationScope but not otel
=======
        # mock span with InstrumentationScope
>>>>>>> d2aec4b1
        mock_instrumentation_scope = mocker.Mock()
        mock_instrumentation_scope.configure_mock(
            **{
                "name": "foo",
<<<<<<< HEAD
=======
                "version": None,
>>>>>>> d2aec4b1
            }
        )
        test_span = mocker.Mock()
        test_span.configure_mock(
            **{
                "instrumentation_scope": mock_instrumentation_scope,
            }
        )

<<<<<<< HEAD
        exporter._add_info_instrumented_framework(
            test_span,
            mock_event,
        )
        assert not mock_create_event.called
        assert not mock_add_info.called

    def test__add_info_instrumented_framework_attributeerror(
        self,
        mocker,
        exporter,
        mock_event,
        mock_create_event,
    ):
        # patch importlib so foo "importable"
        mock_importlib = mocker.Mock()
        mock_importlib.configure_mock(
            **{
                "import_module": mocker.Mock()
            }
        )
        mocker.patch(
            "solarwinds_apm.exporter.importlib",
            return_value=mock_importlib
        )
        # mock foo and sys.modules, but foo has no __version__
        mock_foo = mocker.Mock()
        mock_foo.configure_mock(
            **{
                "foo": "bar"
            }
        )
        mock_sys = mocker.patch(
            "solarwinds_apm.exporter.sys",
        )
        mock_sys.configure_mock(
            **{
                "modules": {
                    "foo": mock_foo
                }
            }
        )
        # mock liboboe event
        mock_event, mock_add_info, mock_create_event \
             = configure_event_mocks(
                mocker,
                mock_event,
                mock_create_event,
                True,
             )

        # mock span with InstrumentationScope of foo
        mock_instrumentation_scope = mocker.Mock()
        mock_instrumentation_scope.configure_mock(
            **{
                "name": "opentelemetry.instrumentation.foo",
            }
        )
        test_span = mocker.Mock()
        test_span.configure_mock(
            **{
                "instrumentation_scope": mock_instrumentation_scope,
            }
        )

        exporter._add_info_instrumented_framework(
            test_span,
            mock_event,
        )
        assert not mock_create_event.called
        assert not mock_add_info.called

    def test__add_info_instrumented_framework_importerror(
        self,
        mocker,
        exporter,
        mock_event,
        mock_create_event,
    ):
        # do not patch importlib, so cannot "import" foo

        # mock liboboe event
        mock_event, mock_add_info, mock_create_event \
             = configure_event_mocks(
                mocker,
                mock_event,
                mock_create_event,
                True,
             )

        # mock span with InstrumentationScope of foo
        mock_instrumentation_scope = mocker.Mock()
        mock_instrumentation_scope.configure_mock(
            **{
                "name": "opentelemetry.instrumentation.foo",
            }
        )
        test_span = mocker.Mock()
        test_span.configure_mock(
            **{
                "instrumentation_scope": mock_instrumentation_scope,
            }
        )

        exporter._add_info_instrumented_framework(
            test_span,
            mock_event,
        )
        assert not mock_create_event.called
        assert not mock_add_info.called

    def test__add_info_instrumented_framework_ok(
        self,
        mocker,
        exporter,
        mock_event,
        mock_create_event,
    ):
        # patch importlib so foo "importable"
        mock_importlib = mocker.Mock()
        mock_importlib.configure_mock(
            **{
                "import_module": mocker.Mock()
            }
        )
        mocker.patch(
            "solarwinds_apm.exporter.importlib",
            return_value=mock_importlib
        )
        # mock foo and sys.modules
        mock_foo = mocker.Mock()
        mock_foo.configure_mock(
            **{
                "__version__": "1.2.3"
            }
        )
        mock_sys = mocker.patch(
            "solarwinds_apm.exporter.sys",
        )
        mock_sys.configure_mock(
            **{
                "modules": {
                    "foo": mock_foo
                }
            }
        )
        # mock liboboe event
        mock_event, mock_add_info, mock_create_event \
             = configure_event_mocks(
                mocker,
                mock_event,
                mock_create_event,
                True,
             )

        # mock span with InstrumentationScope of foo
        mock_instrumentation_scope = mocker.Mock()
        mock_instrumentation_scope.configure_mock(
            **{
                "name": "opentelemetry.instrumentation.foo",
            }
        )
        test_span = mocker.Mock()
        test_span.configure_mock(
            **{
                "instrumentation_scope": mock_instrumentation_scope,
            }
        )

        exporter._add_info_instrumented_framework(
            test_span,
            mock_event,
        )
        assert not mock_create_event.called
        mock_add_info.assert_called_once_with(
            "Python.Foo.Version",
            "1.2.3",
        )

    def test__add_info_instrumented_framework_urllib(
        self,
        mocker,
        exporter,
        mock_event,
        mock_create_event,
    ):
        # patch importlib so urllib "importable"
        mock_importlib = mocker.Mock()
        mock_importlib.configure_mock(
            **{
                "import_module": mocker.Mock()
            }
        )
        mocker.patch(
            "solarwinds_apm.exporter.importlib",
            return_value=mock_importlib
        )
        # mock urllib.request and sys.modules
        mock_request = mocker.Mock()
        mock_request.configure_mock(
            **{
                "__version__": "4.5.6"
            }
        )
        mock_sys = mocker.patch(
            "solarwinds_apm.exporter.sys",
        )
        mock_sys.configure_mock(
            **{
                "modules": {
                    "urllib.request": mock_request
                }
            }
        )
        # mock liboboe event
        mock_event, mock_add_info, mock_create_event \
             = configure_event_mocks(
                mocker,
                mock_event,
                mock_create_event,
                True,
             )

        # mock span with InstrumentationScope of urllib
        mock_instrumentation_scope = mocker.Mock()
        mock_instrumentation_scope.configure_mock(
            **{
                "name": "opentelemetry.instrumentation.urllib",
            }
        )
        test_span = mocker.Mock()
        test_span.configure_mock(
            **{
                "instrumentation_scope": mock_instrumentation_scope,
            }
        )

        exporter._add_info_instrumented_framework(
            test_span,
            mock_event,
        )
        assert not mock_create_event.called
        mock_add_info.assert_called_once_with(
            "Python.Urllib.Version",
            "4.5.6",
        )

    def test__add_info_instrumented_framework_sqlite3(
=======
        exporter._add_info_instrumentation_scope(
            test_span,
            mock_event,
        )
        mock_add_info.assert_has_calls([
            mocker.call("otel.scope.name", "foo"),
            mocker.call("otel.scope.version", ""),
        ])

    def test__add_info_instrumentation_scope_name_and_version(
>>>>>>> d2aec4b1
        self,
        mocker,
        exporter,
        mock_event,
        mock_create_event,
    ):
<<<<<<< HEAD
        # patch importlib so sqlite3 "importable"
        mock_importlib = mocker.Mock()
        mock_importlib.configure_mock(
            **{
                "import_module": mocker.Mock()
            }
        )
        mocker.patch(
            "solarwinds_apm.exporter.importlib",
            return_value=mock_importlib
        )
        # mock sqlite3 and sys.modules
        mock_sqlite3 = mocker.Mock()
        mock_sqlite3.configure_mock(
            **{
                "sqlite_version": "4.5.6"
            }
        )
        mock_sys = mocker.patch(
            "solarwinds_apm.exporter.sys",
        )
        mock_sys.configure_mock(
            **{
                "modules": {
                    "sqlite3": mock_sqlite3
                }
            }
        )
        # mock liboboe event
        mock_event, mock_add_info, mock_create_event \
=======
        # mock liboboe event
        mock_event, mock_add_info, _ \
>>>>>>> d2aec4b1
             = configure_event_mocks(
                mocker,
                mock_event,
                mock_create_event,
                True,
             )
<<<<<<< HEAD

        # mock span with InstrumentationScope of sqlite3
        mock_instrumentation_scope = mocker.Mock()
        mock_instrumentation_scope.configure_mock(
            **{
                "name": "opentelemetry.instrumentation.sqlite3",
=======
        # mock span with InstrumentationScope
        mock_instrumentation_scope = mocker.Mock()
        mock_instrumentation_scope.configure_mock(
            **{
                "name": "foo",
                "version": "bar",
>>>>>>> d2aec4b1
            }
        )
        test_span = mocker.Mock()
        test_span.configure_mock(
            **{
                "instrumentation_scope": mock_instrumentation_scope,
            }
        )

<<<<<<< HEAD
        exporter._add_info_instrumented_framework(
            test_span,
            mock_event,
        )
        assert not mock_create_event.called
        mock_add_info.assert_called_once_with(
            "Python.Sqlite3.Version",
            "4.5.6",
        )
=======
        exporter._add_info_instrumentation_scope(
            test_span,
            mock_event,
        )
        mock_add_info.assert_has_calls([
            mocker.call("otel.scope.name", "foo"),
            mocker.call("otel.scope.version", "bar"),
        ])
>>>>>>> d2aec4b1

    def test__report_exception_event(
        self,
        mocker,
        exporter,
        mock_event,
        mock_create_event,
    ):
        mock_event, mock_add_info, mock_create_event \
             = configure_event_mocks(
                mocker,
                mock_event,
                mock_create_event,
                True,
             )

        exporter._report_exception_event(mock_event)

        mock_create_event.assert_called_once_with(1)
        mock_add_info.assert_has_calls([
            mocker.call("Label", "error"),
            mocker.call("Spec", "error"),
            mocker.call("ErrorClass", "foo"),
            mocker.call("ErrorMsg", "bar"),
            mocker.call("Backtrace", "baz"),
            mocker.call("some", "other")
        ])
        exporter.reporter.sendReport.assert_has_calls([
            mocker.call(mock_event, False),
        ])

    def test__report_info_event(
        self,
        mocker,
        exporter,
        mock_event,
        mock_create_event,
    ):
        mock_event, mock_add_info, mock_create_event \
             = configure_event_mocks(
                mocker,
                mock_event,
                mock_create_event,
             )

        exporter._report_info_event(mock_event)

        mock_create_event.assert_called_once_with(1)
        mock_add_info.assert_has_calls([
            mocker.call("Label", "info"),
        ])
        exporter.reporter.sendReport.assert_has_calls([
            mocker.call(mock_event, False),
        ])

    def test__build_metadata(self, mocker, exporter):
        mocker.patch(
            "solarwinds_apm.extension.oboe.Metadata.fromString"
        )
        mocker.patch(
            "solarwinds_apm.exporter.W3CTransformer.traceparent_from_context",
            return_value="foo"
        )
        mock_span_context = mocker.MagicMock()
        mock_from_string = mocker.MagicMock()
        mock_metadata = mocker.Mock()
        mock_metadata.configure_mock(
            **{
                "fromString": mock_from_string,
            }
        )
        exporter._build_metadata(mock_metadata, mock_span_context)
        solarwinds_apm.exporter.W3CTransformer \
            .traceparent_from_context.assert_called_once_with(
                mock_span_context
            )
        mock_metadata.fromString.assert_called_once_with("foo")<|MERGE_RESOLUTION|>--- conflicted
+++ resolved
@@ -39,15 +39,9 @@
     mock_instrumentation_scope.configure_mock(
         **{
             "name": "foo-bar",
-<<<<<<< HEAD
-        }
-    )
-
-=======
             "version": "foo.bar.baz",
         }
     )
->>>>>>> d2aec4b1
     mock_span = mocker.Mock()
     span_config = {
         "get_span_context.return_value": "my_span_context",
@@ -120,17 +114,16 @@
         "solarwinds_apm.extension.oboe.Event"
     )
 
-<<<<<<< HEAD
 @pytest.fixture(name="mock_add_info_instr_fwork")
 def fixture_mock_add_info_instr_fwork(mocker):
     return mocker.patch(
         "solarwinds_apm.exporter.SolarWindsSpanExporter._add_info_instrumented_framework",
-=======
+    )
+
 @pytest.fixture(name="mock_add_info_instr_scope")
 def fixture_mock_add_info_instr_scope(mocker):
     return mocker.patch(
         "solarwinds_apm.exporter.SolarWindsSpanExporter._add_info_instrumentation_scope",
->>>>>>> d2aec4b1
     )
 
 @pytest.fixture(name="mock_report_exception")
@@ -235,11 +228,8 @@
         mock_report_info,
         mock_report_exception,
         mock_add_info,
-<<<<<<< HEAD
-        mock_add_info_instr_fwork,
-=======
         mock_add_info_instr_scope,
->>>>>>> d2aec4b1
+        mock_add_info_instr_fwork,        
         exporter
     ):
         # mock_spans has one info event, one exception event
@@ -259,15 +249,17 @@
             mocker.call("Layer", "foo"),
         ])
 
+        # _add_info_instrumentation_scope call
+        mock_add_info_instr_scope.assert_called_once_with(
+            mock_spans[0],
+            mock_event,
+        )
         # _add_info_instrumented_framework call
-<<<<<<< HEAD
         mock_add_info_instr_fwork.assert_called_once_with(
-=======
-        mock_add_info_instr_scope.assert_called_once_with(
->>>>>>> d2aec4b1
             mock_spans[0],
             mock_event,
         )
+
 
         # sendReport for entry and exit events
         exporter.reporter.sendReport.assert_has_calls([
@@ -320,11 +312,8 @@
         mock_create_exit,
         mock_report_info,
         mock_report_exception,
-<<<<<<< HEAD
+        mock_add_info_instr_scope,
         mock_add_info_instr_fwork,
-=======
-        mock_add_info_instr_scope,
->>>>>>> d2aec4b1
         mock_md,
         mock_spans_root
     ):
@@ -358,11 +347,8 @@
             mock_report_info,
             mock_report_exception,
             mock_add_info,
-<<<<<<< HEAD
+            mock_add_info_instr_scope,
             mock_add_info_instr_fwork,
-=======
-            mock_add_info_instr_scope,
->>>>>>> d2aec4b1
             exporter
         )
 
@@ -375,11 +361,8 @@
         mock_create_exit,
         mock_report_info,
         mock_report_exception,
-<<<<<<< HEAD
+        mock_add_info_instr_scope,
         mock_add_info_instr_fwork,
-=======
-        mock_add_info_instr_scope,
->>>>>>> d2aec4b1
         mock_md,
         mock_spans_parent_valid
     ):
@@ -416,91 +399,26 @@
             mock_report_info,
             mock_report_exception,
             mock_add_info,
-<<<<<<< HEAD
+            mock_add_info_instr_scope,
             mock_add_info_instr_fwork,
             exporter
         )
 
-    def test__add_info_instrumented_framework_no_scope_name(
-=======
-            mock_add_info_instr_scope,
-            exporter
-        )
-
     def test__add_info_instrumentation_scope_none(
->>>>>>> d2aec4b1
-        self,
-        mocker,
-        exporter,
-        mock_event,
-        mock_create_event,
-    ):
-<<<<<<< HEAD
-        # patch importlib so foo "importable"
-        mock_importlib = mocker.Mock()
-        mock_importlib.configure_mock(
-            **{
-                "import_module": mocker.Mock()
-            }
-        )
-        mocker.patch(
-            "solarwinds_apm.exporter.importlib",
-            return_value=mock_importlib
-        )
-        # mock foo and sys.modules
-        mock_foo = mocker.Mock()
-        mock_foo.configure_mock(
-            **{
-                "__version__": "1.2.3"
-            }
-        )
-        mock_sys = mocker.patch(
-            "solarwinds_apm.exporter.sys",
-        )
-        mock_sys.configure_mock(
-            **{
-                "modules": {
-                    "foo": mock_foo
-                }
-            }
-        )
-        # mock liboboe event
-        mock_event, mock_add_info, mock_create_event \
-=======
+        self,
+        mocker,
+        exporter,
+        mock_event,
+        mock_create_event,
+    ):
         # mock liboboe event
         mock_event, mock_add_info, _ \
->>>>>>> d2aec4b1
              = configure_event_mocks(
                 mocker,
                 mock_event,
                 mock_create_event,
                 True,
              )
-<<<<<<< HEAD
-
-        # mock span without InstrumentationScope.name
-        mock_instrumentation_scope = mocker.Mock()
-        mock_instrumentation_scope.configure_mock(
-            **{
-                "name": None,
-            }
-        )
-        test_span = mocker.Mock()
-        test_span.configure_mock(
-            **{
-                "instrumentation_scope": mock_instrumentation_scope,
-            }
-        )
-
-        exporter._add_info_instrumented_framework(
-            test_span,
-            mock_event,
-        )
-        assert not mock_create_event.called
-        assert not mock_add_info.called
-
-    def test__add_info_instrumented_framework_name_not_otel(
-=======
         # mock span without InstrumentationScope
         test_span = mocker.Mock()
         test_span.configure_mock(
@@ -519,14 +437,91 @@
         ])
 
     def test__add_info_instrumentation_scope_name_only(
->>>>>>> d2aec4b1
-        self,
-        mocker,
-        exporter,
-        mock_event,
-        mock_create_event,
-    ):
-<<<<<<< HEAD
+        self,
+        mocker,
+        exporter,
+        mock_event,
+        mock_create_event,
+    ):
+        pass
+        # mock liboboe event
+        mock_event, mock_add_info, _ \
+             = configure_event_mocks(
+                mocker,
+                mock_event,
+                mock_create_event,
+                True,
+             )
+        # mock span with InstrumentationScope
+        mock_instrumentation_scope = mocker.Mock()
+        mock_instrumentation_scope.configure_mock(
+            **{
+                "name": "foo",
+                "version": None,
+            }
+        )
+        test_span = mocker.Mock()
+        test_span.configure_mock(
+            **{
+                "instrumentation_scope": mock_instrumentation_scope,
+            }
+        )
+
+        exporter._add_info_instrumentation_scope(
+            test_span,
+            mock_event,
+        )
+        mock_add_info.assert_has_calls([
+            mocker.call("otel.scope.name", "foo"),
+            mocker.call("otel.scope.version", ""),
+        ])
+
+    def test__add_info_instrumentation_scope_name_and_version(
+        self,
+        mocker,
+        exporter,
+        mock_event,
+        mock_create_event,
+    ):
+        # mock liboboe event
+        mock_event, mock_add_info, _ \
+             = configure_event_mocks(
+                mocker,
+                mock_event,
+                mock_create_event,
+                True,
+             )
+        # mock span with InstrumentationScope
+        mock_instrumentation_scope = mocker.Mock()
+        mock_instrumentation_scope.configure_mock(
+            **{
+                "name": "foo",
+                "version": "bar",
+            }
+        )
+        test_span = mocker.Mock()
+        test_span.configure_mock(
+            **{
+                "instrumentation_scope": mock_instrumentation_scope,
+            }
+        )
+
+        exporter._add_info_instrumentation_scope(
+            test_span,
+            mock_event,
+        )
+        mock_add_info.assert_has_calls([
+            mocker.call("otel.scope.name", "foo"),
+            mocker.call("otel.scope.version", "bar"),
+        ])
+
+    def test__add_info_instrumented_framework_no_scope_name(
+        self,
+        mocker,
+        exporter,
+        mock_event,
+        mock_create_event,
+    ):
         # patch importlib so foo "importable"
         mock_importlib = mocker.Mock()
         mock_importlib.configure_mock(
@@ -557,31 +552,18 @@
         )
         # mock liboboe event
         mock_event, mock_add_info, mock_create_event \
-=======
-        pass
-        # mock liboboe event
-        mock_event, mock_add_info, _ \
->>>>>>> d2aec4b1
              = configure_event_mocks(
                 mocker,
                 mock_event,
                 mock_create_event,
                 True,
              )
-<<<<<<< HEAD
-
-        # mock span with InstrumentationScope but not otel
-=======
-        # mock span with InstrumentationScope
->>>>>>> d2aec4b1
+
+        # mock span without InstrumentationScope.name
         mock_instrumentation_scope = mocker.Mock()
         mock_instrumentation_scope.configure_mock(
             **{
-                "name": "foo",
-<<<<<<< HEAD
-=======
-                "version": None,
->>>>>>> d2aec4b1
+                "name": None,
             }
         )
         test_span = mocker.Mock()
@@ -591,7 +573,71 @@
             }
         )
 
-<<<<<<< HEAD
+        exporter._add_info_instrumented_framework(
+            test_span,
+            mock_event,
+        )
+        assert not mock_create_event.called
+        assert not mock_add_info.called
+
+    def test__add_info_instrumented_framework_name_not_otel(
+        self,
+        mocker,
+        exporter,
+        mock_event,
+        mock_create_event,
+    ):
+        # patch importlib so foo "importable"
+        mock_importlib = mocker.Mock()
+        mock_importlib.configure_mock(
+            **{
+                "import_module": mocker.Mock()
+            }
+        )
+        mocker.patch(
+            "solarwinds_apm.exporter.importlib",
+            return_value=mock_importlib
+        )
+        # mock foo and sys.modules
+        mock_foo = mocker.Mock()
+        mock_foo.configure_mock(
+            **{
+                "__version__": "1.2.3"
+            }
+        )
+        mock_sys = mocker.patch(
+            "solarwinds_apm.exporter.sys",
+        )
+        mock_sys.configure_mock(
+            **{
+                "modules": {
+                    "foo": mock_foo
+                }
+            }
+        )
+        # mock liboboe event
+        mock_event, mock_add_info, mock_create_event \
+             = configure_event_mocks(
+                mocker,
+                mock_event,
+                mock_create_event,
+                True,
+             )
+
+        # mock span with InstrumentationScope but not otel
+        mock_instrumentation_scope = mocker.Mock()
+        mock_instrumentation_scope.configure_mock(
+            **{
+                "name": "foo",
+            }
+        )
+        test_span = mocker.Mock()
+        test_span.configure_mock(
+            **{
+                "instrumentation_scope": mock_instrumentation_scope,
+            }
+        )
+
         exporter._add_info_instrumented_framework(
             test_span,
             mock_event,
@@ -840,25 +886,12 @@
         )
 
     def test__add_info_instrumented_framework_sqlite3(
-=======
-        exporter._add_info_instrumentation_scope(
-            test_span,
-            mock_event,
-        )
-        mock_add_info.assert_has_calls([
-            mocker.call("otel.scope.name", "foo"),
-            mocker.call("otel.scope.version", ""),
-        ])
-
-    def test__add_info_instrumentation_scope_name_and_version(
->>>>>>> d2aec4b1
-        self,
-        mocker,
-        exporter,
-        mock_event,
-        mock_create_event,
-    ):
-<<<<<<< HEAD
+        self,
+        mocker,
+        exporter,
+        mock_event,
+        mock_create_event,
+    ):
         # patch importlib so sqlite3 "importable"
         mock_importlib = mocker.Mock()
         mock_importlib.configure_mock(
@@ -889,31 +922,18 @@
         )
         # mock liboboe event
         mock_event, mock_add_info, mock_create_event \
-=======
-        # mock liboboe event
-        mock_event, mock_add_info, _ \
->>>>>>> d2aec4b1
              = configure_event_mocks(
                 mocker,
                 mock_event,
                 mock_create_event,
                 True,
              )
-<<<<<<< HEAD
 
         # mock span with InstrumentationScope of sqlite3
         mock_instrumentation_scope = mocker.Mock()
         mock_instrumentation_scope.configure_mock(
             **{
                 "name": "opentelemetry.instrumentation.sqlite3",
-=======
-        # mock span with InstrumentationScope
-        mock_instrumentation_scope = mocker.Mock()
-        mock_instrumentation_scope.configure_mock(
-            **{
-                "name": "foo",
-                "version": "bar",
->>>>>>> d2aec4b1
             }
         )
         test_span = mocker.Mock()
@@ -923,7 +943,6 @@
             }
         )
 
-<<<<<<< HEAD
         exporter._add_info_instrumented_framework(
             test_span,
             mock_event,
@@ -933,16 +952,6 @@
             "Python.Sqlite3.Version",
             "4.5.6",
         )
-=======
-        exporter._add_info_instrumentation_scope(
-            test_span,
-            mock_event,
-        )
-        mock_add_info.assert_has_calls([
-            mocker.call("otel.scope.name", "foo"),
-            mocker.call("otel.scope.version", "bar"),
-        ])
->>>>>>> d2aec4b1
 
     def test__report_exception_event(
         self,
