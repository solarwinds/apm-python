[metadata]
name = solarwinds_apm
version = attr: solarwinds_apm.version.__version__
author = SolarWinds, LLC
author_email = SWO-support@solarwinds.com
description = Custom distro for OpenTelemetry to connect to SolarWinds
long_description = file: README.md
long_description_content_type = text/markdown
keywords = solarwinds_apm appoptics_apm traceview tracelytics oboe liboboe instrumentation performance opentelemetry
license_files = (LICENSE,)
url = https://www.appoptics.com/monitor/python-performance
download_url = https://pypi.org/project/solarwinds-apm/
classifiers =
    Programming Language :: Python :: 3.7
    Programming Language :: Python :: 3.8
    Programming Language :: Python :: 3.9
    Programming Language :: Python :: 3.10
    Typing :: Typed
    Development Status :: 3 - Alpha
    Intended Audience :: Developers
    Intended Audience :: Information Technology

[options]
python_requires = >=3.7
install_requires =
<<<<<<< HEAD
    opentelemetry-api == 1.17.0
    opentelemetry-sdk == 1.17.0
    opentelemetry-instrumentation == 0.38b0
    opentelemetry-instrumentation-logging == 0.38b0
=======
    opentelemetry-api == 1.18.0
    opentelemetry-sdk == 1.18.0
    opentelemetry-instrumentation == 0.39b0
>>>>>>> e86dc112
packages = solarwinds_apm, solarwinds_apm.api, solarwinds_apm.certs, solarwinds_apm.extension

[options.package_data]
solarwinds_apm = extension/liboboe.so, extension/VERSION, extension/bson/bson.h, extension/bson/platform_hacks.h

[options.entry_points]
opentelemetry_distro =
    solarwinds_distro = solarwinds_apm.distro:SolarWindsDistro
opentelemetry_configurator =
    solarwinds_configurator = solarwinds_apm.configurator:SolarWindsConfigurator
opentelemetry_propagator =
    solarwinds_propagator = solarwinds_apm.propagator:SolarWindsPropagator
opentelemetry_traces_exporter =
    solarwinds_exporter = solarwinds_apm.exporter:SolarWindsSpanExporter
opentelemetry_traces_sampler = 
    solarwinds_sampler = solarwinds_apm.sampler:ParentBasedSwSampler<|MERGE_RESOLUTION|>--- conflicted
+++ resolved
@@ -23,16 +23,10 @@
 [options]
 python_requires = >=3.7
 install_requires =
-<<<<<<< HEAD
-    opentelemetry-api == 1.17.0
-    opentelemetry-sdk == 1.17.0
-    opentelemetry-instrumentation == 0.38b0
-    opentelemetry-instrumentation-logging == 0.38b0
-=======
     opentelemetry-api == 1.18.0
     opentelemetry-sdk == 1.18.0
     opentelemetry-instrumentation == 0.39b0
->>>>>>> e86dc112
+    opentelemetry-instrumentation-logging == 0.39b0
 packages = solarwinds_apm, solarwinds_apm.api, solarwinds_apm.certs, solarwinds_apm.extension
 
 [options.package_data]
