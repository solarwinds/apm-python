# © 2023 SolarWinds Worldwide, LLC. All rights reserved.
#
# Licensed under the Apache License, Version 2.0 (the "License"); you may not use this file except in compliance with the License. You may obtain a copy of the License at:http://www.apache.org/licenses/LICENSE-2.0
#
# Unless required by applicable law or agreed to in writing, software distributed under the License is distributed on an "AS IS" BASIS, WITHOUT WARRANTIES OR CONDITIONS OF ANY KIND, either express or implied. See the License for the specific language governing permissions and limitations under the License.

name: Publish to TestPyPi

on:
  workflow_dispatch:

jobs:
  build_publish_x86_64:
    name: Build and publish x86_64
    runs-on: ubuntu-latest
    steps:
<<<<<<< HEAD
    - uses: actions/checkout@v2
    - name: Build x86_64
      uses: ./.github/actions/package_solarwinds_apm_x86_64
=======
    - uses: actions/checkout@v3
    - uses: ./.github/actions/package_solarwinds_apm
>>>>>>> cbb913a3
    - name: Install Twine
      run: pip install --upgrade --no-cache-dir --prefer-binary twine
    - name: Check distribution artifacts
      run: twine check dist/*
    - name: Publish to TestPyPi
      env:
        TWINE_NON_INTERACTIVE: 1
        TWINE_REPOSITORY: testpypi
        TWINE_USERNAME: __token__
        TWINE_PASSWORD: ${{ secrets.SW_APM_TESTPYPI_UPLOAD_TOKEN }}
      run: twine upload dist/*

  build_publish_aarch64:
    name: Build and publish aarch64
    runs-on: ubuntu-latest
    steps:
    - uses: actions/checkout@v2
    - name: Build aarch64
      uses: uraimo/run-on-arch-action@v2
      with:
        arch: none
        distro: none
        base_image: quay.io/pypa/manylinux_2_28_aarch64:latest
        env: |
          PLATFORM: aarch64
          WHEEL_TAG: linux_aarch64
          WHEEL_FILENAME: manylinux_2_27_aarch64.manylinux_2_28_aarch64.whl
          TWINE_NON_INTERACTIVE: 1
          TWINE_REPOSITORY: testpypi
          TWINE_USERNAME: __token__
          TWINE_PASSWORD: ${{ secrets.SW_APM_TESTPYPI_UPLOAD_TOKEN }}
        run: |
          yum update -y 
          yum install -y python3-pip
          update-alternatives --install /usr/bin/pip pip /usr/bin/pip3 1
          pip install --upgrade pip
          pip install --upgrade twine
          make package        
          twine check dist/*
          twine upload dist/*<|MERGE_RESOLUTION|>--- conflicted
+++ resolved
@@ -14,14 +14,9 @@
     name: Build and publish x86_64
     runs-on: ubuntu-latest
     steps:
-<<<<<<< HEAD
-    - uses: actions/checkout@v2
+    - uses: actions/checkout@v3
     - name: Build x86_64
       uses: ./.github/actions/package_solarwinds_apm_x86_64
-=======
-    - uses: actions/checkout@v3
-    - uses: ./.github/actions/package_solarwinds_apm
->>>>>>> cbb913a3
     - name: Install Twine
       run: pip install --upgrade --no-cache-dir --prefer-binary twine
     - name: Check distribution artifacts
@@ -38,7 +33,7 @@
     name: Build and publish aarch64
     runs-on: ubuntu-latest
     steps:
-    - uses: actions/checkout@v2
+    - uses: actions/checkout@v3
     - name: Build aarch64
       uses: uraimo/run-on-arch-action@v2
       with:
