--- conflicted
+++ resolved
@@ -30,14 +30,9 @@
     needs: is_publishable
     runs-on: ubuntu-latest
     steps:
-<<<<<<< HEAD
-    - uses: actions/checkout@v2
+    - uses: actions/checkout@v3
     - uses: ./.github/actions/package_solarwinds_apm_x86_64
     - uses: ./.github/actions/package_solarwinds_apm_aarch64
-=======
-    - uses: actions/checkout@v3
-    - uses: ./.github/actions/package_solarwinds_apm
->>>>>>> cbb913a3
     - name: Install Twine
       run: pip install --upgrade --no-cache-dir --prefer-binary twine
     - name: Check distribution artifacts
