--- conflicted
+++ resolved
@@ -299,16 +299,11 @@
             reader = PeriodicExportingMetricReader(exporter)
             metric_readers.append(reader)
 
-<<<<<<< HEAD
         # This is not the only Resource we create in distro;
         # should consolidate later?
 
         # TODO If customer provides OTEL_RESOURCE_ATTRIBUTES then merge
         #      with service.name and sw.trace_span_mode
-=======
-        # Consolidate in #201
-        resource = Resource.create({"service.name": apm_config.service_name})
->>>>>>> dfaf5e89
         provider = MeterProvider(
             resource=Resource.create(
                 {
