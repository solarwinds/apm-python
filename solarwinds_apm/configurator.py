"""Module to initialize OpenTelemetry SDK components and liboboe to work with SolarWinds backend"""

import logging
from os import environ
from pkg_resources import (
    iter_entry_points,
    load_entry_point
)
from typing import TYPE_CHECKING

from opentelemetry import trace
from opentelemetry.environment_variables import (
    OTEL_PROPAGATORS,
    OTEL_TRACES_EXPORTER
)
from opentelemetry.instrumentation.propagators import set_global_response_propagator
from opentelemetry.propagate import set_global_textmap
from opentelemetry.propagators.composite import CompositePropagator
from opentelemetry.sdk._configuration import _OTelSDKConfigurator
from opentelemetry.sdk.trace import TracerProvider
from opentelemetry.sdk.trace.export import BatchSpanProcessor

from solarwinds_apm import (
    DEFAULT_SW_TRACES_EXPORTER,
    SUPPORT_EMAIL,
)
from solarwinds_apm import apm_logging
from solarwinds_apm.apm_config import SolarWindsApmConfig
from solarwinds_apm.response_propagator import SolarWindsTraceResponsePropagator
from solarwinds_apm.inbound_metrics_processor import SolarWindsInboundMetricsSpanProcessor

if TYPE_CHECKING:
    from solarwinds_apm.extension.oboe import Reporter

solarwinds_apm_logger = apm_logging.logger
logger = logging.getLogger(__name__)

class SolarWindsConfigurator(_OTelSDKConfigurator):
    """OpenTelemetry Configurator for initializing APM logger and SolarWinds-reporting SDK components"""

    # Cannot set as env default because not part of OTel Python _KNOWN_SAMPLERS
    # https://github.com/open-telemetry/opentelemetry-python/blob/main/opentelemetry-sdk/src/opentelemetry/sdk/trace/sampling.py#L364-L380
    _DEFAULT_SW_TRACES_SAMPLER = "solarwinds_sampler"

    def _configure(self, **kwargs: int) -> None:
        """Configure SolarWinds APM and OTel components"""
        apm_config = SolarWindsApmConfig()
        reporter = self._initialize_solarwinds_reporter(apm_config)
        self._configure_otel_components(apm_config, reporter)

    def _configure_otel_components(
        self,
        apm_config: SolarWindsApmConfig,
        reporter: "Reporter",
    ) -> None:
        """Configure OTel sampler, exporter, propagator, response propagator"""
        self._configure_sampler(apm_config)
<<<<<<< HEAD
        self._configure_exporter(reporter, apm_config.agent_enabled)
        self._configure_metrics_span_processor(reporter, apm_config)
=======
>>>>>>> 3201a96a
        if apm_config.agent_enabled:
            self._configure_exporter(reporter, apm_config.agent_enabled)
            self._configure_propagator()
            self._configure_response_propagator()
        else:
            # Warning: This may still set OTEL_PROPAGATORS if set because OTel API
            logger.error("Tracing disabled. Not setting propagators.")

    def _configure_sampler(
        self,
        apm_config: SolarWindsApmConfig,
    ) -> None:
        """Always configure SolarWinds OTel sampler, or none if disabled"""
        if not apm_config.agent_enabled:
            logger.error("Tracing disabled. Using OTel no-op tracer provider.")
            trace.set_tracer_provider(
                trace.NoOpTracerProvider()
            )
            return
        try:
            sampler = load_entry_point(
                "solarwinds_apm",
                "opentelemetry_traces_sampler",
                self._DEFAULT_SW_TRACES_SAMPLER
            )(apm_config)
        except:
            logger.exception(
                "Failed to load configured sampler {}. "
                "Please reinstall or contact {}.".format(
                    self._DEFAULT_SW_TRACES_SAMPLER,
                    SUPPORT_EMAIL,
                )
            )
            raise
        trace.set_tracer_provider(
            TracerProvider(sampler=sampler)
        )

    def _configure_exporter(
        self,
        reporter: "Reporter",
        agent_enabled: bool = True,
    ) -> None:
        """Configure SolarWinds or env-specified OTel span exporter,
        or none if disabled. Initialization of SolarWinds exporter 
        requires a liboboe reporter and agent_enabled flag."""
        if not agent_enabled:
            logger.error("Tracing disabled. Cannot set span_processor.")
            return

        exporter = None
        environ_exporter_name = environ.get(OTEL_TRACES_EXPORTER)
        try:
            if environ_exporter_name == DEFAULT_SW_TRACES_EXPORTER:
                exporter = load_entry_point(
                    "solarwinds_apm",
                    "opentelemetry_traces_exporter",
                    environ_exporter_name
                )(reporter, agent_enabled)
            else:
                exporter = next(
                    iter_entry_points(
                        "opentelemetry_traces_exporter",
                        environ_exporter_name
                    )
                ).load()()
        except:
            # At this point any non-default OTEL_TRACES_EXPORTER has 
            # been checked by ApmConfig so exception here means 
            # something quite wrong
            logger.exception(
                "Failed to load configured exporter {}. "
                "Please reinstall or contact {}.".format(
                    environ_exporter_name,
                    SUPPORT_EMAIL,
                )
            )
            raise
        logger.debug("Setting trace with BatchSpanProcessor using {}".format(environ_exporter_name))
        span_processor = BatchSpanProcessor(exporter)
        trace.get_tracer_provider().add_span_processor(span_processor)

    def _configure_metrics_span_processor(
        self,
        reporter: "Reporter",
        apm_config: SolarWindsApmConfig,
    ) -> None:
        """Configure SolarWindsInboundMetricsSpanProcessor"""
        trace.get_tracer_provider().add_span_processor(
            SolarWindsInboundMetricsSpanProcessor(
                reporter,
                apm_config.agent_enabled,
            )
        )

    def _configure_propagator(self) -> None:
        """Configure CompositePropagator with SolarWinds and other propagators"""
        propagators = []
        environ_propagators_names = environ.get(OTEL_PROPAGATORS).split(",")
        for propagator_name in environ_propagators_names:
            try:
                propagators.append(
                    next(
                        iter_entry_points("opentelemetry_propagator", propagator_name)
                    ).load()()
                )
            except Exception:
                logger.exception(
                    "Failed to load configured propagator {}".format(
                        propagator_name
                    )
                )
                raise
        logger.debug("Setting CompositePropagator with {}".format(environ_propagators_names))
        set_global_textmap(CompositePropagator(propagators))

    def _configure_response_propagator(self) -> None:
        # Set global HTTP response propagator
        set_global_response_propagator(SolarWindsTraceResponsePropagator())

    def _initialize_solarwinds_reporter(
        self,
        apm_config: SolarWindsApmConfig
    ) -> "Reporter":
        """Initialize SolarWinds reporter used by sampler and exporter, using SolarWindsApmConfig. This establishes collector and sampling settings in a background thread."""
        if apm_config.agent_enabled:
            from solarwinds_apm.extension.oboe import Reporter
        else:
            from solarwinds_apm.apm_noop import Reporter

        return Reporter(
            hostname_alias=apm_config.get("hostname_alias"),
            log_level=apm_config.get("debug_level"),
            log_file_path=apm_config.get("logname"),
            max_transactions=apm_config.get("max_transactions"),
            max_flush_wait_time=apm_config.get("max_flush_wait_time"),
            events_flush_interval=apm_config.get("events_flush_interval"),
            max_request_size_bytes=apm_config.get("max_request_size_bytes"),
            reporter=apm_config.get("reporter"),
            host=apm_config.get("collector"),
            service_key=apm_config.get("service_key"),
            trusted_path=apm_config.get("trustedpath"),
            buffer_size=apm_config.get("bufsize"),
            trace_metrics=apm_config.get("trace_metrics"),
            histogram_precision=apm_config.get("histogram_precision"),
            token_bucket_capacity=apm_config.get("token_bucket_capacity"),
            token_bucket_rate=apm_config.get("token_bucket_rate"),
            file_single=apm_config.get("reporter_file_single"),
            ec2_metadata_timeout=apm_config.get("ec2_metadata_timeout"),
            grpc_proxy=apm_config.get("proxy"),
            stdout_clear_nonblocking=0,
            is_grpc_clean_hack_enabled=apm_config.get("is_grpc_clean_hack_enabled"),
            w3c_trace_format=1,
        )<|MERGE_RESOLUTION|>--- conflicted
+++ resolved
@@ -55,11 +55,6 @@
     ) -> None:
         """Configure OTel sampler, exporter, propagator, response propagator"""
         self._configure_sampler(apm_config)
-<<<<<<< HEAD
-        self._configure_exporter(reporter, apm_config.agent_enabled)
-        self._configure_metrics_span_processor(reporter, apm_config)
-=======
->>>>>>> 3201a96a
         if apm_config.agent_enabled:
             self._configure_exporter(reporter, apm_config.agent_enabled)
             self._configure_propagator()
