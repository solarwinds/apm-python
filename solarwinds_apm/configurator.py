--- conflicted
+++ resolved
@@ -18,7 +18,6 @@
     OTEL_METRICS_EXPORTER,
     OTEL_PROPAGATORS,
 )
-<<<<<<< HEAD
 from opentelemetry.exporter.otlp.proto.grpc.trace_exporter import (
     OTLPSpanExporter as GrpcSpanExporter,
 )
@@ -31,8 +30,6 @@
 from opentelemetry.instrumentation.environment_variables import (
     OTEL_PYTHON_DISABLED_INSTRUMENTATIONS,
 )
-=======
->>>>>>> 76ab04fb
 from opentelemetry.instrumentation.propagators import (
     set_global_response_propagator,
 )
@@ -80,12 +77,7 @@
 from solarwinds_apm import apm_logging
 from solarwinds_apm.apm_config import SolarWindsApmConfig
 from solarwinds_apm.apm_constants import INTL_SWO_DEFAULT_PROPAGATORS
-<<<<<<< HEAD
 from solarwinds_apm.exporter import SolarWindsSpanExporter
-
-# from solarwinds_apm.apm_oboe_codes import OboeReporterCode
-=======
->>>>>>> 76ab04fb
 from solarwinds_apm.response_propagator import (
     SolarWindsTraceResponsePropagator,
 )
