--- conflicted
+++ resolved
@@ -16,12 +16,8 @@
 from typing import Any
 
 from opentelemetry import trace
-<<<<<<< HEAD
-from opentelemetry._logs import set_logger_provider
+from opentelemetry._logs import get_logger_provider, set_logger_provider
 from opentelemetry._logs._internal import NoOpLoggerProvider
-=======
-from opentelemetry._logs import get_logger_provider, set_logger_provider
->>>>>>> 36aa5548
 from opentelemetry.environment_variables import (
     OTEL_LOGS_EXPORTER,
     OTEL_METRICS_EXPORTER,
@@ -336,23 +332,6 @@
     ) -> None:
         """Configure OTel OTLP metrics exporters.
         Links to new metric readers and global MeterProvider."""
-<<<<<<< HEAD
-        if not apm_config.agent_enabled:
-            logger.error(
-                "APM Python library disabled. Cannot set metrics exporters."
-            )
-            set_meter_provider(NoOpMeterProvider())
-            return
-
-        if not apm_config.get("export_metrics_enabled"):
-            logger.debug(
-                "APM OTLP metrics export disabled. Skipping init of metrics exporters"
-            )
-            set_meter_provider(NoOpMeterProvider())
-            return
-
-=======
->>>>>>> 36aa5548
         # SolarWindsDistro._configure does setdefault before this is called
         environ_exporter = os.environ.get(
             OTEL_METRICS_EXPORTER,
@@ -428,42 +407,7 @@
         self,
         apm_config: SolarWindsApmConfig,
     ) -> None:
-<<<<<<< HEAD
-        """Configure OTel OTLP logs exporters if enabled and agent enabled.
-        Settings precedence: OTEL_* > SW_APM_EXPORT_LOGS_ENABLED.
-        Links to new global LoggerProvider."""
-        if not apm_config.agent_enabled:
-            logger.error(
-                "APM Python library disabled. Cannot set logs exporters."
-            )
-            set_logger_provider(NoOpLoggerProvider())
-            return
-
-        otel_ev = os.environ.get(
-            _OTEL_PYTHON_LOGGING_AUTO_INSTRUMENTATION_ENABLED
-        )
-        otlp_log_enabled = SolarWindsApmConfig.convert_to_bool(otel_ev)
-        sw_enabled = apm_config.get("export_logs_enabled")
-        if otlp_log_enabled is False:
-            logger.debug(
-                "OTEL_PYTHON_LOGGING_AUTO_INSTRUMENTATION_ENABLED false. Skipping init of logs exporters"
-            )
-            set_logger_provider(NoOpLoggerProvider())
-            return
-
-        # If otel_ev is True, ignore sw_enabled.
-        # If otel_ev is None (unset or could not convert to bool)
-        # then sw_enabled determines logs export setup.
-        if not otlp_log_enabled and sw_enabled is False:
-            logger.debug(
-                "APM OTLP logs export disabled. Skipping init of logs exporters"
-            )
-            set_logger_provider(NoOpLoggerProvider())
-            return
-
-=======
         """Configure OTel OTLP logs exporters. Links to new global LoggerProvider."""
->>>>>>> 36aa5548
         # SolarWindsDistro._configure does setdefault before this is called
         environ_exporter = os.environ.get(
             OTEL_LOGS_EXPORTER,
