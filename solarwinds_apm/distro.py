--- conflicted
+++ resolved
@@ -25,18 +25,9 @@
 from opentelemetry.instrumentation.version import __version__ as inst_version
 from opentelemetry.metrics import NoOpMeterProvider
 from opentelemetry.sdk.environment_variables import (
-<<<<<<< HEAD
+    OTEL_EXPERIMENTAL_RESOURCE_DETECTORS,
     OTEL_EXPORTER_OTLP_ENDPOINT,
     OTEL_EXPORTER_OTLP_HEADERS,
-=======
-    OTEL_EXPERIMENTAL_RESOURCE_DETECTORS,
-    OTEL_EXPORTER_OTLP_LOGS_ENDPOINT,
-    OTEL_EXPORTER_OTLP_LOGS_HEADERS,
-    OTEL_EXPORTER_OTLP_LOGS_PROTOCOL,
-    OTEL_EXPORTER_OTLP_METRICS_ENDPOINT,
-    OTEL_EXPORTER_OTLP_METRICS_HEADERS,
-    OTEL_EXPORTER_OTLP_METRICS_PROTOCOL,
->>>>>>> 2624e743
     OTEL_EXPORTER_OTLP_PROTOCOL,
 )
 from opentelemetry.sdk.version import __version__ as sdk_version
@@ -46,11 +37,8 @@
 from solarwinds_apm.apm_constants import (
     INTL_SWO_DEFAULT_OTLP_COLLECTOR,
     INTL_SWO_DEFAULT_PROPAGATORS,
-<<<<<<< HEAD
-=======
     INTL_SWO_DEFAULT_RESOURCE_DETECTORS,
     INTL_SWO_DEFAULT_TRACES_EXPORTER,
->>>>>>> 2624e743
 )
 from solarwinds_apm.version import __version__ as apm_version
 
