--- conflicted
+++ resolved
@@ -201,8 +201,7 @@
 class SolarWindsMeterManager:
     def __init__(self, *args, **kwargs):
         self.meter = None
-<<<<<<< HEAD
-        self.response_time = OtelHistogram()
+        self.response_time = NoOpHistogram(name="trace.service.response_time")
 
 
 class OboeAPI:
@@ -249,7 +248,4 @@
         return 0, 0
 
     def getLastUsedSampleSource(self):
-        return 0, 0
-=======
-        self.response_time = NoOpHistogram(name="trace.service.response_time")
->>>>>>> 65a0f7d8
+        return 0, 0