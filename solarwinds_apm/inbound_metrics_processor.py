# © 2023 SolarWinds Worldwide, LLC. All rights reserved.
#
# Licensed under the Apache License, Version 2.0 (the "License"); you may not use this file except in compliance with the License. You may obtain a copy of the License at:http://www.apache.org/licenses/LICENSE-2.0
#
# Unless required by applicable law or agreed to in writing, software distributed under the License is distributed on an "AS IS" BASIS, WITHOUT WARRANTIES OR CONDITIONS OF ANY KIND, either express or implied. See the License for the specific language governing permissions and limitations under the License.

import logging
from typing import TYPE_CHECKING, Any, Optional, Tuple

from opentelemetry import baggage, context
from opentelemetry.sdk.trace import SpanProcessor
from opentelemetry.semconv.trace import SpanAttributes
from opentelemetry.trace import SpanKind, StatusCode, TraceFlags

from solarwinds_apm.apm_constants import INTL_SWO_CURRENT_TRACE_ENTRY_SPAN_ID
from solarwinds_apm.w3c_transformer import W3CTransformer

if TYPE_CHECKING:
    from opentelemetry.sdk.trace import ReadableSpan

    from solarwinds_apm.apm_config import SolarWindsApmConfig
    from solarwinds_apm.apm_txname_manager import SolarWindsTxnNameManager


logger = logging.getLogger(__name__)


class SolarWindsInboundMetricsSpanProcessor(SpanProcessor):
    _TRANSACTION_NAME = "transaction_name"
    _HTTP_METHOD = SpanAttributes.HTTP_METHOD  # "http.method"
    _HTTP_ROUTE = SpanAttributes.HTTP_ROUTE  # "http.route"
    _HTTP_STATUS_CODE = SpanAttributes.HTTP_STATUS_CODE  # "http.status_code"
    _HTTP_URL = SpanAttributes.HTTP_URL  # "http.url"

    _LIBOBOE_HTTP_SPAN_STATUS_UNAVAILABLE = 0

    def __init__(
        self,
        apm_txname_manager: "SolarWindsTxnNameManager",
        apm_config: "SolarWindsApmConfig",
    ) -> None:
        self.apm_txname_manager = apm_txname_manager
<<<<<<< HEAD
        # self._span = apm_config.extension.Span
=======
        self._span = apm_config.extension.Span
        self.config_transaction_name = apm_config.get(self._TRANSACTION_NAME)
>>>>>>> e375a8f0

    def on_start(
        self,
        span: "ReadableSpan",
        parent_context: Optional[context.Context] = None,
    ) -> None:
        """Caches current trace ID and entry span ID in span context baggage"""
        # Only caches for service entry spans
        parent_span_context = span.parent
        if (
            parent_span_context
            and parent_span_context.is_valid
            and not parent_span_context.is_remote
        ):
            return

        context.attach(
            baggage.set_baggage(
                INTL_SWO_CURRENT_TRACE_ENTRY_SPAN_ID,
                W3CTransformer.trace_and_span_id_from_context(span.context),
            )
        )

    def on_end(self, span: "ReadableSpan") -> None:
        """Calculates and reports inbound trace metrics,
        and caches liboboe transaction name"""
        # Only calculate inbound metrics for service entry spans
        parent_span_context = span.parent
        if (
            parent_span_context
            and parent_span_context.is_valid
            and not parent_span_context.is_remote
        ):
            return

        is_span_http = self.is_span_http(span)
        span_time = self.calculate_span_time(
            span.start_time,
            span.end_time,
        )
        # TODO Use `domain` for custom transaction naming after alpha/beta
        domain = None
        has_error = self.has_error(span)
        trans_name, url_tran = self.calculate_transaction_names(span)

        liboboe_txn_name = None
        if is_span_http:
            # createHttpSpan needs these other params
            status_code = self.get_http_status_code(span)
            request_method = span.attributes.get(self._HTTP_METHOD, None)

            logger.debug(
                "createHttpSpan with trans_name: %s, url_tran: %s, domain: %s, span_time: %s status_code: %s, request_method: %s, has_error: %s",
                trans_name,
                url_tran,
                domain,
                span_time,
                status_code,
                request_method,
                has_error,
            )
            # liboboe_txn_name = self._span.createHttpSpan(
            #     trans_name,
            #     url_tran,
            #     domain,
            #     span_time,
            #     status_code,
            #     request_method,
            #     has_error,
            # )
        else:
            logger.debug(
                "createSpan with trans_name: %s, domain: %s, span_time: %s, has_error: %s",
                trans_name,
                domain,
                span_time,
                has_error,
            )
            # liboboe_txn_name = self._span.createSpan(
            #     trans_name,
            #     domain,
            #     span_time,
            #     has_error,
            # )

        if span.context.trace_flags == TraceFlags.SAMPLED:
            # Cache txn_name for span export
            self.apm_txname_manager[
                W3CTransformer.trace_and_span_id_from_context(span.context)
            ] = liboboe_txn_name  # type: ignore

    def is_span_http(self, span: "ReadableSpan") -> bool:
        """This span from inbound HTTP request if from a SERVER by some http.method"""
        if span.kind == SpanKind.SERVER and span.attributes.get(
            self._HTTP_METHOD, None
        ):
            return True
        return False

    def has_error(self, span: "ReadableSpan") -> bool:
        """Calculate if this span instance has_error"""
        if span.status.status_code == StatusCode.ERROR:
            return True
        return False

    def get_http_status_code(self, span: "ReadableSpan") -> int:
        """Calculate HTTP status_code from span or default to UNAVAILABLE"""
        status_code = span.attributes.get(self._HTTP_STATUS_CODE, None)
        # Something went wrong in OTel or instrumented service crashed early
        # if no status_code in attributes of HTTP span
        if not status_code:
            status_code = self._LIBOBOE_HTTP_SPAN_STATUS_UNAVAILABLE
        return status_code

    # Disable pylint for compatibility with Python3.7 else TypeError
    def calculate_transaction_names(
        self, span: "ReadableSpan"
    ) -> Tuple[Any, Any]:  # pylint: disable=deprecated-typing-alias
        """Get trans_name and url_tran of this span instance."""
        url_tran = span.attributes.get(self._HTTP_URL, None)
        http_route = span.attributes.get(self._HTTP_ROUTE, None)
        trans_name = None
        custom_trans_name = self.calculate_custom_transaction_name(span)
        if not custom_trans_name:
            custom_trans_name = self.config_transaction_name

        if custom_trans_name:
            trans_name = custom_trans_name
        elif http_route:
            trans_name = http_route
        elif span.name:
            trans_name = span.name
        return trans_name, url_tran

    def calculate_custom_transaction_name(self, span: "ReadableSpan") -> Any:
        """Get custom transaction name for trace by trace_id, if any"""
        trans_name = None
        trace_span_id = W3CTransformer.trace_and_span_id_from_context(
            span.context
        )
        custom_name = self.apm_txname_manager.get(trace_span_id)
        if custom_name:
            trans_name = custom_name
            # Remove custom name from cache in case not sampled.
            # If sampled, should be re-added at on_end.
            del self.apm_txname_manager[trace_span_id]
        return trans_name

    def calculate_span_time(
        self,
        start_time: int,
        end_time: int,
    ) -> int:
        """Calculate span time in microseconds (us) using start and end time
        in nanoseconds (ns). OTel span start/end_time are optional."""
        if not start_time or not end_time:
            return 0
        return int((end_time - start_time) // 1e3)<|MERGE_RESOLUTION|>--- conflicted
+++ resolved
@@ -40,12 +40,8 @@
         apm_config: "SolarWindsApmConfig",
     ) -> None:
         self.apm_txname_manager = apm_txname_manager
-<<<<<<< HEAD
         # self._span = apm_config.extension.Span
-=======
-        self._span = apm_config.extension.Span
         self.config_transaction_name = apm_config.get(self._TRANSACTION_NAME)
->>>>>>> e375a8f0
 
     def on_start(
         self,
