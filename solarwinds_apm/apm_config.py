# © 2023 SolarWinds Worldwide, LLC. All rights reserved.
#
# Licensed under the Apache License, Version 2.0 (the "License"); you may not use this file except in compliance with the License. You may obtain a copy of the License at:http://www.apache.org/licenses/LICENSE-2.0
#
# Unless required by applicable law or agreed to in writing, software distributed under the License is distributed on an "AS IS" BASIS, WITHOUT WARRANTIES OR CONDITIONS OF ANY KIND, either express or implied. See the License for the specific language governing permissions and limitations under the License.

# pylint: disable=too-many-lines

import json
import logging
import os
import re
from functools import reduce
from pathlib import Path
from typing import Any

from opentelemetry.environment_variables import (
    OTEL_PROPAGATORS,
    OTEL_TRACES_EXPORTER,
)
from opentelemetry.sdk.resources import Resource
from opentelemetry.util._importlib_metadata import entry_points

# import solarwinds_apm.apm_noop as noop_extension
from solarwinds_apm import apm_logging
from solarwinds_apm.apm_constants import (
    INTL_SWO_AO_COLLECTOR,
    INTL_SWO_AO_STG_COLLECTOR,
    INTL_SWO_BAGGAGE_PROPAGATOR,
    INTL_SWO_DEFAULT_PROPAGATORS,
    INTL_SWO_DEFAULT_TRACES_EXPORTER,
    INTL_SWO_PROPAGATOR,
    INTL_SWO_TRACECONTEXT_PROPAGATOR,
)
from solarwinds_apm.oboe.configuration import Configuration, TransactionSetting

logger = logging.getLogger(__name__)


class OboeTracingMode:
    """Provides an interface to translate the string representation of tracing_mode to the C-extension equivalent."""

    OBOE_SETTINGS_UNSET = -1
    OBOE_TRACE_DISABLED = 0
    OBOE_TRACE_ENABLED = 1
    OBOE_TRIGGER_DISABLED = 0
    OBOE_TRIGGER_ENABLED = 1

    @classmethod
    def get_oboe_trace_mode(cls, tracing_mode: str) -> int:
        if tracing_mode == "enabled":
            return cls.OBOE_TRACE_ENABLED
        if tracing_mode == "disabled":
            return cls.OBOE_TRACE_DISABLED
        return cls.OBOE_SETTINGS_UNSET

    @classmethod
    def get_oboe_trigger_trace_mode(cls, trigger_trace_mode: str) -> int:
        if trigger_trace_mode == "enabled":
            return cls.OBOE_TRIGGER_ENABLED
        if trigger_trace_mode == "disabled":
            return cls.OBOE_TRIGGER_DISABLED
        return cls.OBOE_SETTINGS_UNSET


class SolarWindsApmConfig:
    """SolarWinds APM Configuration Class
    The precedence: in-code keyword arguments > Environment Variables > config file > default values.
    Note that oboe doesn't read configurations by itself. The Python agent needs to
    read environment variables and/or config files and pass them into oboe. This is
    done only once during the initialization and the properties cannot be refreshed.
    """

    _CONFIG_FILE_DEFAULT = "./solarwinds-apm-config.json"
    _DELIMITER = "."
    _KEY_MASK = "{}...{}:{}"
    _KEY_MASK_BAD_FORMAT = "{}...<invalid_format>"
    _KEY_MASK_BAD_FORMAT_SHORT = "{}<invalid_format>"
    _SW_PREFIX = "sw_apm_"

    def __init__(
        self,
        otel_resource: "Resource" = Resource.create(),
        **kwargs: int,
    ) -> None:
        self.__config = {}
        # Update the config with default values
        self.__config = {
            "tracing_mode": OboeTracingMode.get_oboe_trace_mode("unset"),
            "trigger_trace": OboeTracingMode.get_oboe_trigger_trace_mode(
                "enabled"
            ),
            "collector": "",  # the collector address in host:port format.
            "debug_level": apm_logging.ApmLoggingLevel.default_level(),
            "service_key": "",
            "transaction_filters": [],
            "transaction_name": None,
            "export_logs_enabled": False,
            "export_metrics_enabled": True,
        }
        self.is_lambda = self.calculate_is_lambda()
        self.lambda_function_name = os.environ.get("AWS_LAMBDA_FUNCTION_NAME")
        self.agent_enabled = True
        self.update_with_cnf_file()
        self.update_with_env_var()
        # TODO Implement in-code config with kwargs after alpha
        # self.update_with_kwargs(kwargs)

        self.agent_enabled = self._calculate_agent_enabled()
        self.service_name = self._calculate_service_name(
            self.agent_enabled,
            otel_resource,
        )
        self.__config["service_key"] = self._update_service_key_name(
            self.agent_enabled,
            self.__config["service_key"],
            self.service_name,
        )

        # Update and apply logging settings to Python logger
        apm_logging.set_sw_log_level(self.__config["debug_level"])

        logger.debug("Set ApmConfig as: %s", self)

    @classmethod
    def calculate_is_lambda(cls) -> bool:
        """Checks if agent is running in an AWS Lambda environment."""
        if os.environ.get("AWS_LAMBDA_FUNCTION_NAME") and os.environ.get(
            "LAMBDA_TASK_ROOT"
        ):
            logger.warning(
                "AWS Lambda is experimental in Python SolarWinds APM."
            )
            return True
        return False

<<<<<<< HEAD
=======
    @classmethod
    def calculate_metrics_enabled(
        cls,
        is_legacy: bool = False,
        cnf_dict: dict = None,
    ) -> bool:
        """Return if export of instrumentor metrics telemetry enabled.
        Invalid boolean values are ignored.
        Order of precedence: Environment Variable > config file > default.
        Default is True is not legacy, False if legacy.
        Optional cnf_dict is presumably already from a config file, else a call
        to get_cnf_dict() is made for a fresh read."""
        if is_legacy:
            metrics_enabled = False
        else:
            metrics_enabled = True
        if cnf_dict is None:
            cnf_dict = cls.get_cnf_dict()
        if cnf_dict:
            cnf_enabled = cls.convert_to_bool(
                cnf_dict.get("export_metrics_enabled")
            )
            metrics_enabled = (
                cnf_enabled if cnf_enabled is not None else metrics_enabled
            )
        env_enabled = cls.convert_to_bool(
            os.environ.get("SW_APM_EXPORT_METRICS_ENABLED")
        )
        return env_enabled if env_enabled is not None else metrics_enabled

    def _calculate_agent_enabled_platform(self) -> bool:
        """Checks if agent is enabled/disabled based on platform"""
        if not sys.platform.startswith("linux"):
            logger.warning(
                """Platform %s not supported.
                See: %s
                Tracing is disabled and will go into no-op mode.
                Contact %s if this is unexpected.""",
                sys.platform,
                INTL_SWO_DOC_SUPPORTED_PLATFORMS,
                INTL_SWO_SUPPORT_EMAIL,
            )
            return False
        return True

>>>>>>> 36aa5548
    def _calculate_agent_enabled_config_lambda(self) -> bool:
        """Checks if agent is enabled/disabled based on config in lambda environment:
        - SW_APM_AGENT_ENABLED (optional) (env var or cnf file)
        """
        if not self.agent_enabled:
            logger.info(
                "SolarWinds APM is disabled and will not report any traces because the environment variable "
                "SW_APM_AGENT_ENABLED or the config file agentEnabled field is set to 'false'! If this is not intended either unset the variable or set it to "
                "a value other than false. Note that SW_APM_AGENT_ENABLED/agentEnabled is case-insensitive."
            )
            return False
        return True

    # TODO: Account for in-code config with kwargs after alpha
    # pylint: disable=too-many-branches,too-many-return-statements
    def _calculate_agent_enabled_config(self) -> bool:
        """Checks if agent is enabled/disabled based on config:
        - SW_APM_SERVICE_KEY   (required) (env var or cnf file)
        - SW_APM_AGENT_ENABLED (optional) (env var or cnf file)
        - OTEL_PROPAGATORS     (optional) (env var only)
        - OTEL_TRACES_EXPORTER (optional) (env var only)
        """
        if self.is_lambda:
            return self._calculate_agent_enabled_config_lambda()

        # (1) SW_APM_SERVICE_KEY
        if not self.__config.get("service_key"):
            logger.error("Missing service key. Tracing disabled.")
            return False
        # Key must be at least one char + ":" + at least one other char
        key_parts = [
            p
            for p in self.__config.get("service_key", "").split(":")
            if len(p) > 0
        ]
        if len(key_parts) != 2:
            logger.error("Incorrect service key format. Tracing disabled.")
            return False

        # (2) SW_APM_AGENT_ENABLED
        # At this point it might be false after reading env var or cnf file
        if not self.agent_enabled:
            logger.info(
                "SolarWinds APM is disabled and will not report any traces because the environment variable "
                "SW_APM_AGENT_ENABLED or the config file agentEnabled field is set to 'false'! If this is not intended either unset the variable or set it to "
                "a value other than false. Note that SW_APM_AGENT_ENABLED/agentEnabled is case-insensitive."
            )
            return False

        # (3) OTEL_PROPAGATORS
        try:
            # SolarWindsDistro._configure does setdefault before this is called
            environ_propagators = os.environ.get(
                OTEL_PROPAGATORS,
                "",
            ).split(",")
            # If not using the default propagators,
            # can any arbitrary list BUT
            # (a) must include tracecontext and solarwinds_propagator
            # (b) tracecontext must be before solarwinds_propagator
            # (c) baggage, if configured, must be before solarwinds_propagator
            if environ_propagators != INTL_SWO_DEFAULT_PROPAGATORS:
                if (
                    INTL_SWO_TRACECONTEXT_PROPAGATOR not in environ_propagators
                    or INTL_SWO_PROPAGATOR not in environ_propagators
                ):
                    logger.error(
                        "Must include tracecontext and solarwinds_propagator in OTEL_PROPAGATORS to use SolarWinds APM. Tracing disabled."
                    )
                    return False

                if environ_propagators.index(
                    INTL_SWO_PROPAGATOR
                ) < environ_propagators.index(
                    INTL_SWO_TRACECONTEXT_PROPAGATOR
                ):
                    logger.error(
                        "tracecontext must be before solarwinds_propagator in OTEL_PROPAGATORS to use SolarWinds APM. Tracing disabled."
                    )
                    return False

                if INTL_SWO_BAGGAGE_PROPAGATOR in environ_propagators:
                    if environ_propagators.index(
                        INTL_SWO_PROPAGATOR
                    ) < environ_propagators.index(INTL_SWO_BAGGAGE_PROPAGATOR):
                        logger.error(
                            "baggage must be before solarwinds_propagator in OTEL_PROPAGATORS to use SolarWinds APM. Tracing disabled."
                        )
                        return False

        except ValueError:
            logger.error(
                "OTEL_PROPAGATORS must be a string of comma-separated propagator names. Tracing disabled."
            )
            return False

        # (4) OTEL_TRACES_EXPORTER
        # SolarWindsDistro._configure does setdefault before this is called
        environ_exporter = os.environ.get(
            OTEL_TRACES_EXPORTER,
        )
        if not environ_exporter:
            logger.debug(
                "No OTEL_TRACES_EXPORTER set, skipping entry point checks"
            )
            return True

        environ_exporter_names = environ_exporter.split(",")
        try:
            # If not using the default exporters,
            # can any arbitrary list BUT
            # outside-SW exporters must be loadable by OTel
            for environ_exporter_name in environ_exporter_names:
                try:
                    if (
                        environ_exporter_name
                        != INTL_SWO_DEFAULT_TRACES_EXPORTER
                    ):
                        next(
                            iter(
                                # pylint: disable=too-many-function-args
                                entry_points(
                                    group="opentelemetry_traces_exporter",
                                    name=environ_exporter_name,
                                )
                            )
                        )
                except StopIteration:
                    logger.error(
                        "Failed to load configured OTEL_TRACES_EXPORTER. Tracing disabled."
                    )
                    return False
        except ValueError:
            logger.error(
                "OTEL_TRACES_EXPORTER must be a string of comma-separated exporter names. Tracing disabled."
            )
            return False

        return True

    # pylint: disable=too-many-branches,too-many-statements
    def _calculate_agent_enabled(self) -> bool:
        """Checks if agent is enabled/disabled based on platform and config"""
        agent_enabled = self._calculate_agent_enabled_config()
        logger.debug("agent_enabled: %s", agent_enabled)
        return agent_enabled

    def _calculate_service_name_lambda(
        self,
        otel_resource: "Resource",
    ) -> str:
        """Calculate `service.name` by priority system (decreasing):
        1. OTEL_SERVICE_NAME
        2. AWS_LAMBDA_FUNCTION_NAME

        Note: 1 is always set by the current lambda exec wrapper if used.
        The wrapper also sets service_name as the function_name, if
        former is not provided.

        If exec wrapper did not do the above, the passed in OTel Resource
        likely has a `service.name` already calculated by merging OTEL_SERVICE_NAME
        / OTEL_RESOURCE_ATTRIBUTES with defaults.

        We assume 2 is not none/empty because is_lambda check by caller should
        be True.
        """
        otel_service_name = otel_resource.attributes.get("service.name", None)

        if not otel_service_name:
            return self.lambda_function_name

        if otel_service_name == "unknown_service":
            # OTEL_SERVICE_NAME was not set
            # and exec wrapper did not wrap instrumentation
            return self.lambda_function_name

        return otel_service_name

    def _calculate_service_name_apm_proto(
        self,
        agent_enabled: bool,
        otel_resource: "Resource",
    ) -> str:
        """Calculate `service.name` by priority system (decreasing):
        1. OTEL_SERVICE_NAME
        2. service.name in OTEL_RESOURCE_ATTRIBUTES
        3. service name component of SW_APM_SERVICE_KEY
        4. empty string

        Note: 1-3 require that SW_APM_SERVICE_KEY exists and is in the correct
        format of "<api_token>:<service_name>". Otherwise agent_enabled: False
        and service.name is empty string.

        The passed in OTel Resource likely has a `service.name` already calculated
        by merging OTEL_SERVICE_NAME / OTEL_RESOURCE_ATTRIBUTES with defaults.
        Resource may also have other telemetry/arbitrary attributes that the
        user can overwrite/add.

        See also OTel SDK Resource.create and env vars:
        * https://github.com/open-telemetry/opentelemetry-python/blob/f5fb6b1353929cf8039b1d38f97450866357d901/opentelemetry-sdk/src/opentelemetry/sdk/resources/__init__.py#L156-L184
        * https://github.com/open-telemetry/opentelemetry-python/blob/8a0ce154ae27a699598cbf3ccc6396eb012902d6/opentelemetry-sdk/src/opentelemetry/sdk/environment_variables.py#L15-L39
        """
        service_name = ""
        if agent_enabled:
            # OTel SDK default service.name is "unknown_service" in-code:
            # https://github.com/open-telemetry/opentelemetry-python/blob/f5fb6b1353929cf8039b1d38f97450866357d901/opentelemetry-sdk/src/opentelemetry/sdk/resources/__init__.py#L175
            otel_service_name = otel_resource.attributes.get(
                "service.name", None
            )
            if otel_service_name and otel_service_name == "unknown_service":
                # When agent_enabled, assume service_key exists and is formatted correctly.
                service_name = self.__config.get("service_key", ":").split(
                    ":"
                )[1]
            else:
                service_name = otel_service_name
        return service_name

    def _calculate_service_name(
        self,
        agent_enabled: bool,
        otel_resource: "Resource",
    ) -> str:
        """Calculate service_name"""
        if self.is_lambda:
            return self._calculate_service_name_lambda(
                otel_resource,
            )

        return self._calculate_service_name_apm_proto(
            agent_enabled,
            otel_resource,
        )

    def _update_service_key_name(
        self,
        agent_enabled: bool,
        service_key: str,
        service_name: str,
    ) -> str:
        """Update service key with service name"""
        if agent_enabled and service_key and service_name:
            # Only update if service_name and service_key exist and non-empty,
            # and service_key in correct format.
            key_parts = service_key.split(":")
            if len(key_parts) < 2:
                logger.debug(
                    "Service key is not in the correct format to update its own service name. Skipping."
                )
                return service_key

            return ":".join([service_key.split(":")[0], service_name])

        # Else no need to update service_key when not reporting
        return service_key

    def _calculate_metric_format(self) -> int:
        """Return one of 1 (TransactionResponseTime only) or 2 (default; ResponseTime only). Note: 0 (both) is no longer supported. Based on collector URL which may have a port e.g. foo-collector.com:443"""
        metric_format = 2
        host = self.get("collector")
        if host:
            if (
                INTL_SWO_AO_COLLECTOR in host
                or INTL_SWO_AO_STG_COLLECTOR in host
            ):
                logger.warning(
                    "AO collector detected. Only exporting TransactionResponseTime metrics"
                )
                metric_format = 1
        return metric_format

    def _calculate_certificates(self) -> str:
        """Return certificate contents from SW_APM_TRUSTEDPATH.
        If using AO collector and trustedpath not set, use bundled default.
        Else use empty string as default."""
        certs = ""
        host = self.get("collector")
        if host:
            if len(host.split(":")) > 1:
                host = host.split(":")[0]
            # if host in [INTL_SWO_AO_COLLECTOR, INTL_SWO_AO_STG_COLLECTOR]:
            #     certs = get_public_cert()

        if self.get("trustedpath"):
            try:
                # liboboe reporter has to determine if the cert contents are valid or not
                certs = Path(self.get("trustedpath")).read_text(
                    encoding="utf-8"
                )
            except FileNotFoundError:
                logger.warning(
                    "No such file at specified trustedpath. Using default certificate."
                )
        return certs

    def _calculate_logs_enabled(self) -> bool:
        """Return if export of logs telemetry enabled, based on collector.
        Always False if AO collector, else use current config."""
        host = self.get("collector")
        if host:
            if (
                INTL_SWO_AO_COLLECTOR in host
                or INTL_SWO_AO_STG_COLLECTOR in host
            ):
                logger.warning(
                    "AO collector detected. Defaulting to disabled logs export."
                )
                return False
        return self.get("export_logs_enabled")

    def _calculate_metrics_enabled(self) -> bool:
        """Return if export of metrics telemetry enabled, based on collector.
        Always False if AO collector, else use current config."""
        host = self.get("collector")
        if host:
            if (
                INTL_SWO_AO_COLLECTOR in host
                or INTL_SWO_AO_STG_COLLECTOR in host
            ):
                logger.warning(
                    "AO collector detected. Defaulting to disabled OTLP metrics export."
                )
                return False
        return self.get("export_metrics_enabled")

    def mask_service_key(self) -> str:
        """Return masked service key except first 4 and last 4 chars"""
        service_key = self.__config.get("service_key")
        if not service_key:
            return ""
        if service_key.strip() == "":
            return service_key

        key_parts = service_key.split(":")
        if len(key_parts) < 2:
            bad_format_key = key_parts[0]
            if len(bad_format_key) < 5:
                return self._KEY_MASK_BAD_FORMAT_SHORT.format(bad_format_key)
            return self._KEY_MASK_BAD_FORMAT.format(
                bad_format_key[0:4],
            )

        api_token = key_parts[0]
        if len(api_token) < 9:
            return service_key
        return self._KEY_MASK.format(
            api_token[0:4],
            api_token[-4:],
            key_parts[1],
        )

    def _config_mask_service_key(self) -> dict:
        """Return new config with service key masked"""
        config_masked = {}
        for cnf_k, cnf_v in self.__config.items():
            if cnf_k == "service_key":
                cnf_v = self.mask_service_key()
            config_masked[cnf_k] = cnf_v
        return config_masked

    def __str__(self) -> str:
        """String representation of ApmConfig is config with masked service key,
        plus agent_enabled and context"""
        apm_config = {
            "__config": self._config_mask_service_key(),
            "agent_enabled": self.agent_enabled,
            # "context": str(self.context),
            "service_name": self.service_name,
        }
        return json.dumps(apm_config)

    def __setitem__(self, key: str, value: str) -> None:
        """Refresh the configurations in liboboe global struct while user changes settings."""
        if key == "tracing_mode":
            self._set_config_value(key, value)
        else:
            logger.warning(
                "Unsupported SolarWinds APM config key: %s",
                key,
            )

    def __getitem__(self, key: str) -> Any:
        return self.__config[key]

    def __delitem__(self, key: str) -> None:
        del self.__config[key]

    def get(self, key: str, default: Any = None):
        """Get the value of key. Nested keys separated by a dot are also accepted.
        Suggestion: Use mask_service_key() to safely get service_key value"""
        key = key.split(self._DELIMITER)
        value = reduce(
            lambda d, k: d.get(k, None) if isinstance(d, dict) else None,
            key,
            self.__config,
        )
        return value if value is not None else default

    @classmethod
    def get_cnf_dict(cls) -> Any:
        """Load Python dict from confg file (json), if any"""
        cnf_filepath = os.environ.get("SW_APM_CONFIG_FILE")
        cnf_dict = None

        if not cnf_filepath:
            cnf_filepath = cls._CONFIG_FILE_DEFAULT
            if not os.path.isfile(cnf_filepath):
                logger.debug("No config file at %s; skipping", cnf_filepath)
                return cnf_dict

        try:
            with open(cnf_filepath, encoding="utf-8") as cnf_file:
                try:
                    file_content = cnf_file.read()
                    cnf_dict = json.loads(file_content)
                except ValueError as ex:
                    logger.error(
                        "Invalid config file, must be valid json. Ignoring: %s",
                        ex,
                    )
        except FileNotFoundError as ex:
            logger.error("Invalid config file path. Ignoring: %s", ex)
        return cnf_dict

    def update_with_cnf_file(self) -> None:
        """Update the settings with the config file (json), if any."""

        def _snake_to_camel_case(key):
            key_parts = key.split("_")
            camel_head = key_parts[0]
            camel_body = "".join(part.title() for part in key_parts[1:])
            return f"{camel_head}{camel_body}"

        cnf_dict = self.get_cnf_dict()
        if not cnf_dict:
            return

        # agent_enabled is special
        cnf_agent_enabled = self.convert_to_bool(
            cnf_dict.get(_snake_to_camel_case("agent_enabled"))
        )
        if cnf_agent_enabled is not None:
            self.agent_enabled = cnf_agent_enabled

        available_cnf = set(self.__config.keys())
        for key in available_cnf:
            # Use internal snake_case config keys to check JSON config file camelCase keys
            val = cnf_dict.get(_snake_to_camel_case(key))
            if val is not None:
                self._set_config_value(key, val)

        self.update_transaction_filters(cnf_dict)

    def update_transaction_filters(self, cnf_dict: dict) -> None:
        """Update configured transaction_filters using config dict"""
        txn_settings = cnf_dict.get("transactionSettings")
        if not txn_settings:
            logger.debug("No transaction filters provided by config.")
            return
        if not isinstance(txn_settings, list):
            logger.warning(
                "Transaction filters must be a list of filters. Ignoring."
            )
            return
        for filter in txn_settings:
            if set(filter) != set(["regex", "tracing"]) or filter[
                "tracing"
            ] not in ["enabled", "disabled"]:
                logger.warning(
                    "Invalid transaction filter rule. Ignoring: %s", filter
                )
                continue

            txn_filter = {}
            txn_filter["tracing_mode"] = OboeTracingMode.get_oboe_trace_mode(
                filter["tracing"]
            )

            if not isinstance(filter["regex"], str):
                logger.warning(
                    "Transaction filter regex must be string or regex. Ignoring: %s",
                    filter,
                )
                continue

            if not len(filter["regex"]) > 0:
                logger.warning(
                    "Transaction filter regex must not be empty. Ignoring: %s",
                    filter,
                )
                continue

            txn_filter_re = None
            try:
                txn_filter_re = re.compile(filter["regex"])
            except re.error:
                logger.warning(
                    "Transaction filter regex invalid. Ignoring: %s",
                    filter,
                )
                continue

            # only the first filter for given `regex` will be used
            if txn_filter_re not in [
                cfilter["regex"]
                for cfilter in self.__config["transaction_filters"]
            ]:
                txn_filter["regex"] = txn_filter_re
                self.__config["transaction_filters"].append(txn_filter)

        logger.debug(
            "Set up transaction filters: %s",
            self.__config["transaction_filters"],
        )

    def update_with_env_var(self) -> None:
        """Update the settings with environment variables."""
        # agent_enabled is special
        env_agent_enabled = self.convert_to_bool(
            os.environ.get("SW_APM_AGENT_ENABLED")
        )
        if env_agent_enabled is not None:
            self.agent_enabled = env_agent_enabled

        available_envvs = set(self.__config.keys())
        for key in available_envvs:
            if key == "transaction":
                # we do not allow complex config options to be set via environment variables
                continue
            env = (self._SW_PREFIX + key).upper()
            val = os.environ.get(env)
            if val is not None:
                self._set_config_value(key, val)

    def update_with_kwargs(self, kwargs):
        """Update the configuration settings with (in-code) keyword arguments"""
        # TODO Implement in-code config with kwargs after alpha

    @classmethod
    def convert_to_bool(cls, val):
        """Converts given value to boolean value if bool or str representation, else None"""
        if isinstance(val, bool):
            return val
        if isinstance(val, str):
            if val.lower() == "true":
                return True
            if val.lower() == "false":
                return False
        logger.debug("Received config %s instead of true/false", val)
        return None

    # pylint: disable=too-many-branches,too-many-statements
    def _set_config_value(self, keys_str: str, val: Any) -> Any:
        """Sets the value of the config option indexed by 'keys' to 'val', where 'keys' is a nested key (separated by
        self.delimiter, i.e., the position of the element to be changed in the nested dictionary)
        """
        # _config is a nested dict, thus find most deeply nested sub dict according to the provided keys
        # by defaulting to None in d.get(), we do not allow the creation of any new (key, value) pair, even
        # when we are handling a defaultdict (i.e., with this we do not allow e.g. the creation of new instrumentations
        # through the config)
        keys = keys_str.split(self._DELIMITER)
        sub_dict = reduce(
            lambda d, key: d.get(key, None) if isinstance(d, dict) else None,
            keys[:-1],
            self.__config,
        )
        key = keys[-1]
        try:
            if keys == ["ec2_metadata_timeout"]:
                timeout = int(val)
                if timeout not in range(0, 3001):
                    raise ValueError
                self.__config[key] = timeout
            elif keys == ["proxy"]:
                if not isinstance(val, str) or not val.startswith("http://"):
                    raise ValueError
                self.__config[key] = val
            elif keys == ["tracing_mode"]:
                if not isinstance(val, str):
                    raise ValueError
                val = val.lower()
                if val in {"always", "never"}:
                    val = "enabled" if val == "always" else "disabled"
                if val not in ["enabled", "disabled"]:
                    raise ValueError
                oboe_trace_mode = OboeTracingMode.get_oboe_trace_mode(val)
                self.__config[key] = oboe_trace_mode
            elif keys == ["trigger_trace"]:
                if not isinstance(val, str):
                    raise ValueError
                val = val.lower()
                if val in {"always", "never"}:
                    val = "enabled" if val == "always" else "disabled"
                if val not in ["enabled", "disabled"]:
                    raise ValueError
                oboe_trigger_trace = (
                    OboeTracingMode.get_oboe_trigger_trace_mode(val)
                )
                self.__config[key] = oboe_trigger_trace
            elif keys == ["reporter"]:
                if not isinstance(val, str) or val.lower() not in (
                    "udp",
                    "ssl",
                    "null",
                    "file",
                ):
                    raise ValueError
                self.__config[key] = val.lower()
            elif keys == ["debug_level"]:
                val = int(val)
                if not apm_logging.ApmLoggingLevel.is_valid_level(val):
                    raise ValueError
                self.__config[key] = val
            elif keys == ["transaction_name"]:
                self.__config[key] = val
            elif keys in [["export_logs_enabled"], ["export_metrics_enabled"]]:
                val = self.convert_to_bool(val)
                if val not in (True, False):
                    raise ValueError
                self.__config[key] = val
            elif isinstance(sub_dict, dict) and keys[-1] in sub_dict:
                if isinstance(sub_dict[keys[-1]], bool):
                    val = self.convert_to_bool(val)
                else:
                    val = type(sub_dict[keys[-1]])(val)
                sub_dict[keys[-1]] = val
            else:
                logger.warning(
                    "Ignore invalid configuration key: %s",
                    ".".join(keys),
                )
        except (ValueError, TypeError):
            logger.warning(
                "Ignore config option with invalid (non-convertible or out-of-range) type: %s",
                ".".join(keys if keys[0] != "transaction" else keys[1:]),
            )

    @classmethod
    def to_configuration(cls, apm_config) -> Configuration:
        """Converts apm_config to Configuration"""
        token = (
            apm_config.get("service_key").split(":")[0]
            if len(apm_config.get("service_key").split(":")) > 0
            else ""
        )
        filters = apm_config.get("transaction_filters")
        transaction_settings = []
        for transaction_filter in filters:
            if isinstance(transaction_filter, dict):
                transaction_setting = TransactionSetting(
                    tracing=transaction_filter.get("tracing_mode") == 1,
                    matcher=lambda s, regex=transaction_filter.get(
                        "regex"
                    ): regex.match(s),
                )
                transaction_settings.append(transaction_setting)
        return Configuration(
            enabled=apm_config.agent_enabled,
            service=apm_config.service_name,
            collector=apm_config.get("collector"),
            headers={"Authorization": f"Bearer {token}"},
            tracing_mode=apm_config.get("tracing_mode") != 0,
            trigger_trace_enabled=apm_config.get("trigger_trace") == 1,
            transaction_name=apm_config.get("transaction_name"),
            transaction_settings=transaction_settings,
        )<|MERGE_RESOLUTION|>--- conflicted
+++ resolved
@@ -134,8 +134,6 @@
             return True
         return False
 
-<<<<<<< HEAD
-=======
     @classmethod
     def calculate_metrics_enabled(
         cls,
@@ -145,13 +143,10 @@
         """Return if export of instrumentor metrics telemetry enabled.
         Invalid boolean values are ignored.
         Order of precedence: Environment Variable > config file > default.
-        Default is True is not legacy, False if legacy.
+        Default is True.
         Optional cnf_dict is presumably already from a config file, else a call
         to get_cnf_dict() is made for a fresh read."""
-        if is_legacy:
-            metrics_enabled = False
-        else:
-            metrics_enabled = True
+        metrics_enabled = True
         if cnf_dict is None:
             cnf_dict = cls.get_cnf_dict()
         if cnf_dict:
@@ -166,22 +161,6 @@
         )
         return env_enabled if env_enabled is not None else metrics_enabled
 
-    def _calculate_agent_enabled_platform(self) -> bool:
-        """Checks if agent is enabled/disabled based on platform"""
-        if not sys.platform.startswith("linux"):
-            logger.warning(
-                """Platform %s not supported.
-                See: %s
-                Tracing is disabled and will go into no-op mode.
-                Contact %s if this is unexpected.""",
-                sys.platform,
-                INTL_SWO_DOC_SUPPORTED_PLATFORMS,
-                INTL_SWO_SUPPORT_EMAIL,
-            )
-            return False
-        return True
-
->>>>>>> 36aa5548
     def _calculate_agent_enabled_config_lambda(self) -> bool:
         """Checks if agent is enabled/disabled based on config in lambda environment:
         - SW_APM_AGENT_ENABLED (optional) (env var or cnf file)
@@ -491,21 +470,6 @@
                 )
                 return False
         return self.get("export_logs_enabled")
-
-    def _calculate_metrics_enabled(self) -> bool:
-        """Return if export of metrics telemetry enabled, based on collector.
-        Always False if AO collector, else use current config."""
-        host = self.get("collector")
-        if host:
-            if (
-                INTL_SWO_AO_COLLECTOR in host
-                or INTL_SWO_AO_STG_COLLECTOR in host
-            ):
-                logger.warning(
-                    "AO collector detected. Defaulting to disabled OTLP metrics export."
-                )
-                return False
-        return self.get("export_metrics_enabled")
 
     def mask_service_key(self) -> str:
         """Return masked service key except first 4 and last 4 chars"""
