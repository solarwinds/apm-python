--- conflicted
+++ resolved
@@ -106,11 +106,6 @@
             "bufsize": -1,
             "histogram_precision": -1,
             "reporter_file_single": 0,
-<<<<<<< HEAD
-            "log_trace_id": "never",
-=======
-            "enable_sanitize_sql": True,
->>>>>>> d8939134
             "proxy": "",
             "is_grpc_clean_hack_enabled": False,
             "transaction_filters": [],
@@ -449,16 +444,6 @@
         """Refresh the configurations in liboboe global struct while user changes settings."""
         if key == "tracing_mode":
             self._set_config_value(key, value)
-
-<<<<<<< HEAD
-        # TODO set up using OTel logging instrumentation
-        elif key == "log_trace_id":
-            self._set_config_value(key, value)
-
-=======
-        elif key in {"enable_sanitize_sql", "warn_deprecated"}:
-            self._set_config_value(key, value)
->>>>>>> d8939134
         else:
             logger.warning(
                 "Unsupported SolarWinds APM config key: %s",
