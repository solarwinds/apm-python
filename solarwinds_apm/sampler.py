--- conflicted
+++ resolved
@@ -304,17 +304,11 @@
                 trace_state = trace_state.update(
                     INTL_SWO_TRACESTATE_KEY,
                     W3CTransformer.sw_from_span_and_decision(
-<<<<<<< HEAD
-                        parent_span_context.span_id,
+                        parent_span_context.span_id,  # NOTE: This is a placeholder before propagator inject
                         W3CTransformer.trace_flags_from_int(
                             decision["do_sample"]
                         ),
                     ),
-=======
-                        parent_span_context.span_id,  # NOTE: This is a placeholder before propagator inject
-                        W3CTransformer.trace_flags_from_int(decision["do_sample"])
-                    )
->>>>>>> 3a9021f8
                 )
                 # Update trace_state with x-trace-options-response
                 # Not a propagated header, so always an add
