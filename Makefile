# © 2023 SolarWinds Worldwide, LLC. All rights reserved.
#
# Licensed under the Apache License, Version 2.0 (the "License"); you may not use this file except in compliance with the License. You may obtain a copy of the License at:http://www.apache.org/licenses/LICENSE-2.0
#
# Unless required by applicable law or agreed to in writing, software distributed under the License is distributed on an "AS IS" BASIS, WITHOUT WARRANTIES OR CONDITIONS OF ANY KIND, either express or implied. See the License for the specific language governing permissions and limitations under the License.

# ----The Makefile for automated building (and hopefully) deployment
SHELL=bash

.DEFAULT_GOAL := nothing

# By default, 'make' does nothing and only prints available options
nothing:
	@echo -e "\nHi! How can I help you?"
	@echo -e "  - 'make package':"
	@echo -e "          Build the agent package distribution (sdist and bdist)."
	@echo -e "  - 'make sdist':"
	@echo -e "          Build sdist zip archive (.tar.gz in dist/)."
	@echo -e "  - 'make manylinux-wheels':"
	@echo -e "          Build manylinux 64-bit Python bdist (.whl in dist/)."
	@echo -e "  - 'make aws-lambda':"
	@echo -e "          Build the AWS Lambda layer (zip archive in dist/)."
	@echo -e "  - 'make wrapper':"
	@echo -e "          Locally generate SWIG wrapper for C/C++ headers."
	@echo -e "  - 'STAGING_OBOE=1 make wrapper':"
	@echo -e "          Locally generate SWIG wrapper for C/C++ headers using liboboe VERSION from staging."
	@echo -e "  - 'make wrapper-from-local':"
	@echo -e "          Locally generate SWIG wrapper for C/C++ headers using neighbouring oboe checkout."
	@echo -e "Check the Makefile for other targets/options.\n"

#----------------------------------------------------------------------------------------------------------------------#
# variable definitions and recipes for downloading of required header and library files
#----------------------------------------------------------------------------------------------------------------------#

# LIBOBOE is the name of the liboboe shared library
<<<<<<< HEAD
platform := ${PLATFORM}
LIBOBOEALPINE := "liboboe-1.0-alpine-${platform}.so.0.0.0"
LIBOBOEORG := "liboboe-1.0-${platform}.so.0.0.0"
LIBOBOESERVERLESS := "liboboe-1.0-lambda-${platform}.so.0.0.0"
=======
LIBOBOEALPINE := "liboboe-1.0-alpine-x86_64.so"
LIBOBOEORG := "liboboe-1.0-x86_64.so"
LIBOBOESERVERLESS := "liboboe-1.0-lambda-x86_64.so"
>>>>>>> 4ecbdd40
# Version of the C-library extension is stored under /solarwinds_apm/extension/VERSION (Otel export compatible as of 10.3.4)
OBOEVERSION := $(shell cat ./solarwinds_apm/extension/VERSION)

# specification of source of header and library files
ifdef STAGING_OBOE
    OBOEREPO := "https://agent-binaries.global.st-ssp.solarwinds.com/apm/c-lib/${OBOEVERSION}"
else
    OBOEREPO := "https://agent-binaries.cloud.solarwinds.com/apm/c-lib/${OBOEVERSION}"
endif

verify-oboe-version:
	@echo -e "Downloading Oboe VERSION file from ${OBOEREPO}"
	@cd solarwinds_apm/extension; \
		curl -f "${OBOEREPO}/VERSION" -o "VERSION.tmp" ; \
		if [ $$? -ne 0 ]; then echo " **** Failed to download VERSION  ****" ; exit 1; fi; \
		diff -q VERSION.tmp VERSION; \
		if [ $$? -ne 0 ]; then \
			echo " **** Failed version verification! Local VERSION differs from downloaded version   ****" ; \
			echo "Content of local VERSION file:"; \
			cat VERSION; \
			echo "Content of downloaded VERSION file:"; \
			cat VERSION.tmp; \
			rm VERSION.tmp; \
			exit 1; \
		fi; \
		rm VERSION.tmp
	@echo -e "VERSION verification successful"

# Download the pre-compiled liboboe shared library from source specified in OBOEREPO
download-liboboe: verify-oboe-version
	@echo -e "Downloading ${LIBOBOEORG} and ${LIBOBOEALPINE} shared libraries.\n"
	@cd solarwinds_apm/extension; \
		curl -o ${LIBOBOEORG}  "${OBOEREPO}/${LIBOBOEORG}"; \
		if [ $$? -ne 0 ]; then echo " **** fail to download ${LIBOBOEORG} ****" ; exit 1; fi; \
		curl -o ${LIBOBOEALPINE}  "${OBOEREPO}/${LIBOBOEALPINE}"; \
		if [ $$? -ne 0 ]; then echo " **** fail to download ${LIBOBOEALPINE} ****" ; exit 1; fi; \
		curl -f -O "${OBOEREPO}/VERSION"; \
		if [ $$? -ne 0 ]; then echo " **** fail to download VERSION  ****" ; exit 1; fi
	@echo -e "Downloading ${LIBOBOESERVERLESS} shared library.\n"
	@cd solarwinds_apm/extension; \
		curl -o $(LIBOBOESERVERLESS)  "${OBOEREPO}/${LIBOBOESERVERLESS}"; \
		if [ $$? -ne 0 ]; then echo " **** failed to download ${LIBOBOESERVERLESS} ****" ; exit 1; fi;

# Download liboboe header files (Python wrapper for Oboe c-lib) from source specified in OBOEREPO
download-headers: verify-oboe-version download-bson-headers
	@echo -e "Downloading header files (.hpp, .h, .i)"
	@echo "Downloading files from ${OBOEREPO}:"
	@cd solarwinds_apm/extension; \
		for i in oboe.h oboe_api.h oboe_api.cpp oboe.i oboe_debug.h; do \
			echo "Downloading $$i"; \
			curl -f -O "${OBOEREPO}/include/$$i"; \
			if [ $$? -ne 0 ]; then echo " **** fail to download $$i ****" ; exit 1; fi; \
		done

# Download bson header files from source specified in OBOEREPO
download-bson-headers:
	@echo -e "Downloading bson header files (.hpp, .h)"
	@if [ ! -d solarwinds_apm/extension/bson ]; then \
		mkdir solarwinds_apm/extension/bson; \
		echo "Created solarwinds_apm/extension/bson"; \
	 fi
	@echo "Downloading files from ${OBOEREPO}:"
	@cd solarwinds_apm/extension/bson; \
		for i in bson.h platform_hacks.h; do \
			echo "Downloading $$i"; \
			curl -f -O "${OBOEREPO}/include/bson/$$i"; \
			if [ $$? -ne 0 ]; then echo " **** fail to download $$i ****" ; exit 1; fi; \
		done

# download all required header and library files
download-all: download-headers download-liboboe

#----------------------------------------------------------------------------------------------------------------------#
# check if SWIG is installed
#----------------------------------------------------------------------------------------------------------------------#

check-swig:
	@echo -e "Is SWIG installed?"
	@command -v swig >/dev/null 2>&1 || \
		{ echo >&2 "Swig is required to build the distribution. Aborting."; exit 1;}
	@echo -e "Yes."

#----------------------------------------------------------------------------------------------------------------------#
# recipes for building the package distribution
#----------------------------------------------------------------------------------------------------------------------#

<<<<<<< HEAD
wheel_tag := ${WHEEL_TAG}
=======
wheel_tag := 'manylinux_2_28_x86_64'
>>>>>>> 4ecbdd40

# Build the Python wrapper from liboboe headers inside build container
wrapper: check-swig download-all
	@echo -e "Generating SWIG wrapper for C/C++ headers."
	@cd solarwinds_apm/extension && ./gen_bindings.sh

# Create package source distribution archive
sdist: wrapper
	@echo -e "Generating python agent sdist package"
	@python3.8 setup.py sdist
	@echo -e "\nDone."

# Check local package source distribution archive contents, without install
CURR_DIR := $(shell pwd)
check-sdist-local:
	@cd ./tests/docker/install && MODE=local APM_ROOT=$(CURR_DIR) ./_helper_check_sdist.sh
	@cd $(CURR_DIR)

# Build the Python agent package bdist (wheels) for 64 bit many linux systems (except Alpine).
# The recipe builds the wheels for all Python versions available in the docker image EXCEPT py36, similarly to the example provided
# in the corresponding repo of the Docker images: https://github.com/pypa/manylinux#example.
manylinux-wheels: wrapper
	@echo -e "Generating python agent package any-linux wheels for 64 bit systems"
	@set -e; for PYBIN in /opt/python/*/bin; do if [ "$${PYBIN}" != "/opt/python/cp36-cp36m/bin" ]; then "$${PYBIN}/pip" -v wheel . -w ./tmp_dist/ --no-deps; fi; done
	@echo -e "Tagging wheels with $(wheel_tag)"
	@set -e; for whl in ./tmp_dist/*.whl; do auditwheel repair --plat $(wheel_tag) "$$whl" -w ./dist/; done
	@rm -rf ./tmp_dist
	@echo -e "\nDone."

# Check local package wheel contents, without install
check-wheel-local:
	@cd ./tests/docker/install && MODE=local APM_ROOT=$(CURR_DIR) ./_helper_check_wheel.sh
	@cd $(CURR_DIR)

# Build and check the full Python agent distribution (sdist and wheels)
package: sdist check-sdist-local manylinux-wheels check-wheel-local

# Build the AWS lambda layer.
# temporary target directory for AWS Lambda build artifacts
# TODO cp39 and cp310
target_dir := "./tmp/python"
aws-lambda: wrapper
	@if [ -f ./dist/solarwinds_apm_lambda.zip ]; then \
		echo -e "Deleting old solarwinds_apm_lambda.zip"; \
		rm ./dist/solarwinds_apm_lambda.zip; \
	 fi
	rm -rf ./tmp
	@echo -e "Creating target directory ${target_dir} for AWS Lambda layer artifacts."
	mkdir -p ${target_dir}
	@echo -e "Install solarwinds_apm to be packed up in zip archive to target directory."
	@/opt/python/cp38-cp38/bin/pip3.8 install . -t ${target_dir}
	@echo -e "Removing non-lambda C-extension library files generated by pip install under target directory."
	@rm ${target_dir}/solarwinds_apm/extension/*.so*
	@echo -e "Building AWS Lambda version of C-extensions for all supported Python versions in target directory."
	@set -e; for PYBIN in cp37-cp37m cp38-cp38; do /opt/python/$${PYBIN}/bin/python setup.py build_ext_lambda -b ${target_dir}; done
<<<<<<< HEAD
	@echo -e "Copying AWS Lambda specific Oboe library liboboe-1.0-lambda-${platform}.so.0.0.0 into target directory."
	@cp solarwinds_apm/extension/liboboe-1.0-lambda-${platform}.so.0.0.0 ${target_dir}/solarwinds_apm/extension/liboboe-1.0.so.0
=======
	@echo -e "Copying AWS Lambda specific Oboe library liboboe-1.0-lambda-x86_64.so into target directory."
	@cp solarwinds_apm/extension/liboboe-1.0-lambda-x86_64.so ${target_dir}/solarwinds_apm/extension/liboboe.so
>>>>>>> 4ecbdd40
	@rm -rf ${target_dir}/*-info
	@find ${target_dir} -type d -name '__pycache__' | xargs rm -rf
	@if [[ ! -d dist ]]; then mkdir dist; fi
	@pushd ./tmp && zip -r ../dist/solarwinds_apm_lambda.zip ./python && popd
	@rm -rf ./tmp ./build
	@echo -e "\nDone."

#----------------------------------------------------------------------------------------------------------------------#
# variable and recipe definitions for distribution/ publishing workflow
#----------------------------------------------------------------------------------------------------------------------#

# Go through the build process and publish AWS Lambda layer RC version
publish-lambda-layer-rc: aws-lambda
	@python3.8 publish_lambda_layer.py rc
	@echo -e "Done: Built the AWS Lambda layer and uploaded it to AWS."

#----------------------------------------------------------------------------------------------------------------------#
# recipes for local development
#----------------------------------------------------------------------------------------------------------------------#

# neighbouring local liboboe directory
OTELOBOEREPO := /code/solarwinds-apm-liboboe/liboboe

# Copy the pre-compiled liboboe shared library from source specified in OTELOBOEREPO
copy-liboboe:
	@echo -e "Copying shared library.\n"
	@cd solarwinds_apm/extension; \
<<<<<<< HEAD
		cp "${OTELOBOEREPO}/liboboe-1.0-${platform}.so.0.0.0" .; \
=======
		cp "${OTELOBOEREPO}/liboboe-1.0-x86_64.so" .; \
>>>>>>> 4ecbdd40
		if [ $$? -ne 0 ]; then echo " **** failed to copy shared library ****" ; exit 1; fi;

# Copy liboboe header files (Python wrapper for Oboe c-lib) from source specified in OTELOBOEREPO
copy-headers: copy-bson-headers
	@echo -e "Copying header files (.hpp, .h, .i)"
	@echo "Copying files from ${OTELOBOEREPO}:"
	@cd solarwinds_apm/extension; \
		for i in oboe.h oboe_api.h oboe_api.cpp oboe_debug.h; do \
			echo "Copying $$i"; \
			cp "${OTELOBOEREPO}/$$i" .; \
			if [ $$? -ne 0 ]; then echo " **** failed to copy $$i ****" ; exit 1; fi; \
		done
	@cd solarwinds_apm/extension; \
		echo "Copying oboe.i"; \
		cp "${OTELOBOEREPO}/swig/oboe.i" .; \
		if [ $$? -ne 0 ]; then echo " **** failed to copy oboe.i ****" ; exit 1; fi; \

# Copy bson header files from source specified in OTELOBOEREPO
copy-bson-headers:
	@echo -e "Copying bson header files (.hpp, .h)"
	@if [ ! -d solarwinds_apm/extension/bson ]; then \
		mkdir solarwinds_apm/extension/bson; \
		echo "Created solarwinds_apm/extension/bson"; \
	 fi
	@echo "Copying files from ${OTELOBOEREPO}:"
	@cd solarwinds_apm/extension/bson; \
		for i in bson.h platform_hacks.h; do \
			echo "Copying $$i"; \
			cp "${OTELOBOEREPO}/bson/$$i" .; \
			if [ $$? -ne 0 ]; then echo " **** fail to copy $$i ****" ; exit 1; fi; \
		done

# copy artifacts from local oboe
copy-all: copy-headers copy-liboboe

# Build the Python wrapper from liboboe headers inside build container
wrapper-from-local: check-swig copy-all
	@echo -e "Generating SWIG wrapper for C/C++ headers, from local neighbouring oboe checkout"
	@cd solarwinds_apm/extension && ./gen_bindings.sh

#----------------------------------------------------------------------------------------------------------------------#
# variable definitions and recipes for testing, linting, cleanup
#----------------------------------------------------------------------------------------------------------------------#

# Example: make tox OPTIONS="-e py37-nh-staging"
# Example: make tox OPTIONS="-e lint -- --check-only"
tox:
	@python3.8 -m tox $(OPTIONS)

format:
	@echo -e "Not implemented."

lint:
	@echo -e "Not implemented."

# clean up extension and intermediate build/dist files.
clean:
	@echo -e "Cleaning up extension and intermediate build/dist files."
	@cd solarwinds_apm/extension; rm -f _oboe* oboe* liboboe*so*; rm -rf bson
	@cd ..
	@find . -type f -name '*.pyc' -delete
	@find . -type d -name '__pycache__' | xargs rm -rf
	@find . -type d -name '*.ropeproject' | xargs rm -rf
	@rm -rf build/
	@rm -rf dist/
	@rm -rf *.egg*
	@rm -f MANIFEST
	@rm -rf docs/build/
	@rm -f .coverage.*
	@echo -e "Done."

# clean up tox files
clean-tox:
	@echo -e "Cleaning up tox files."
	@rm -rf .tox/
	@echo -e "Done."

.PHONY: nothing verify-oboe-version download-liboboe download-headers download-bson-headers download-all check-swig wrapper sdist manylinux-wheels package aws-lambda publish-lambda-layer-rc copy-liboboe copy-headers copy-bson-headers copy-all wrapper-from-local tox format lint clean<|MERGE_RESOLUTION|>--- conflicted
+++ resolved
@@ -33,16 +33,10 @@
 #----------------------------------------------------------------------------------------------------------------------#
 
 # LIBOBOE is the name of the liboboe shared library
-<<<<<<< HEAD
 platform := ${PLATFORM}
-LIBOBOEALPINE := "liboboe-1.0-alpine-${platform}.so.0.0.0"
-LIBOBOEORG := "liboboe-1.0-${platform}.so.0.0.0"
-LIBOBOESERVERLESS := "liboboe-1.0-lambda-${platform}.so.0.0.0"
-=======
-LIBOBOEALPINE := "liboboe-1.0-alpine-x86_64.so"
-LIBOBOEORG := "liboboe-1.0-x86_64.so"
-LIBOBOESERVERLESS := "liboboe-1.0-lambda-x86_64.so"
->>>>>>> 4ecbdd40
+LIBOBOEALPINE := "liboboe-1.0-alpine-${platform}.so"
+LIBOBOEORG := "liboboe-1.0-${platform}.so"
+LIBOBOESERVERLESS := "liboboe-1.0-lambda-${platform}.so"
 # Version of the C-library extension is stored under /solarwinds_apm/extension/VERSION (Otel export compatible as of 10.3.4)
 OBOEVERSION := $(shell cat ./solarwinds_apm/extension/VERSION)
 
@@ -129,11 +123,7 @@
 # recipes for building the package distribution
 #----------------------------------------------------------------------------------------------------------------------#
 
-<<<<<<< HEAD
 wheel_tag := ${WHEEL_TAG}
-=======
-wheel_tag := 'manylinux_2_28_x86_64'
->>>>>>> 4ecbdd40
 
 # Build the Python wrapper from liboboe headers inside build container
 wrapper: check-swig download-all
@@ -189,13 +179,8 @@
 	@rm ${target_dir}/solarwinds_apm/extension/*.so*
 	@echo -e "Building AWS Lambda version of C-extensions for all supported Python versions in target directory."
 	@set -e; for PYBIN in cp37-cp37m cp38-cp38; do /opt/python/$${PYBIN}/bin/python setup.py build_ext_lambda -b ${target_dir}; done
-<<<<<<< HEAD
-	@echo -e "Copying AWS Lambda specific Oboe library liboboe-1.0-lambda-${platform}.so.0.0.0 into target directory."
-	@cp solarwinds_apm/extension/liboboe-1.0-lambda-${platform}.so.0.0.0 ${target_dir}/solarwinds_apm/extension/liboboe-1.0.so.0
-=======
-	@echo -e "Copying AWS Lambda specific Oboe library liboboe-1.0-lambda-x86_64.so into target directory."
-	@cp solarwinds_apm/extension/liboboe-1.0-lambda-x86_64.so ${target_dir}/solarwinds_apm/extension/liboboe.so
->>>>>>> 4ecbdd40
+	@echo -e "Copying AWS Lambda specific Oboe library liboboe-1.0-lambda-${platform}.so into target directory."
+	@cp solarwinds_apm/extension/liboboe-1.0-lambda-${platform}.so ${target_dir}/solarwinds_apm/extension/liboboe.so
 	@rm -rf ${target_dir}/*-info
 	@find ${target_dir} -type d -name '__pycache__' | xargs rm -rf
 	@if [[ ! -d dist ]]; then mkdir dist; fi
@@ -223,11 +208,7 @@
 copy-liboboe:
 	@echo -e "Copying shared library.\n"
 	@cd solarwinds_apm/extension; \
-<<<<<<< HEAD
-		cp "${OTELOBOEREPO}/liboboe-1.0-${platform}.so.0.0.0" .; \
-=======
-		cp "${OTELOBOEREPO}/liboboe-1.0-x86_64.so" .; \
->>>>>>> 4ecbdd40
+		cp "${OTELOBOEREPO}/liboboe-1.0-${platform}.so" .; \
 		if [ $$? -ne 0 ]; then echo " **** failed to copy shared library ****" ; exit 1; fi;
 
 # Copy liboboe header files (Python wrapper for Oboe c-lib) from source specified in OTELOBOEREPO
