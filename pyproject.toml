--- conflicted
+++ resolved
@@ -41,17 +41,10 @@
 ]
 requires-python = ">=3.8"
 dependencies = [
-<<<<<<< HEAD
-    # 'opentelemetry-api == 1.24.0',
-    # 'opentelemetry-sdk == 1.24.0',
-    # 'opentelemetry-instrumentation == 0.45b0',
-    # 'opentelemetry-instrumentation-logging == 0.45b0',
-=======
-    'opentelemetry-api == 1.25.0',
-    'opentelemetry-sdk == 1.25.0',
-    'opentelemetry-instrumentation == 0.46b0',
-    'opentelemetry-instrumentation-logging == 0.46b0',
->>>>>>> 7a3654ad
+    # 'opentelemetry-api == 1.25.0',
+    # 'opentelemetry-sdk == 1.25.0',
+    # 'opentelemetry-instrumentation == 0.46b0',
+    # 'opentelemetry-instrumentation-logging == 0.46b0',
 ]
 
 [project.urls]
