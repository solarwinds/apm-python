--- conflicted
+++ resolved
@@ -42,15 +42,9 @@
 ]
 requires-python = ">=3.8"
 dependencies = [
-<<<<<<< HEAD
-    'opentelemetry-api == 1.28.1',
-    'opentelemetry-sdk == 1.28.1',
-    'opentelemetry-exporter-otlp == 1.28.2',
-=======
     'opentelemetry-api == 1.28.2',
     'opentelemetry-sdk == 1.28.2',
-    'opentelemetry-exporter-otlp == 1.28.1',
->>>>>>> e93b3439
+    'opentelemetry-exporter-otlp == 1.28.2',
     'opentelemetry-instrumentation == 0.49b1',
     'opentelemetry-instrumentation-logging == 0.49b2',
 ]
