--- conflicted
+++ resolved
@@ -28,8 +28,7 @@
 changedir = tests
 setenv =
   SW_APM_COLLECTOR = apm.collector.st-ssp.solarwinds.com
-<<<<<<< HEAD
-  SW_APM_SERVICE_KEY = SW_APM_SERVICE_KEY_TOX_NH_STAGING
+  SW_APM_SERVICE_KEY = foo-bar:service-key
 
 [testenv:lint]
 basepython: python3.9
@@ -43,7 +42,4 @@
   black
   psutil
 commands =
-  python scripts/lint_and_format.py {posargs}
-=======
-  SW_APM_SERVICE_KEY = foo-bar:service-key
->>>>>>> a1365224
+  python scripts/lint_and_format.py {posargs}